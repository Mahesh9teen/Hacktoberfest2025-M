--- conflicted
+++ resolved
@@ -1,32 +1,4 @@
 ## How to Participate in Hacktoberfest 2025: Rewards, Repos & Beginner’s Guide
-
-<<<<<<< HEAD
-## Beginner-Friendly### 3. **Make Pull or Merge Requests**
-
-- Fork or clone the repo  
-- Create a new branch  
-- Make your changes or additions  
-- Submit a PR (or merge request)  
-- Be sure to follow the project's contribution guidelines  
-- Maintain good PR hygiene: clear commit messages, description of what you did, link to issue (if any)  
-- Engage with maintainers: respond to feedback and revise if needed  
-
-### 3.1 **Non-Code Contribution Ideas**
-
-Hacktoberfest isn't just for programmers! Here are ways non-coders can contribute:
-
-- **Documentation**: Write tutorials, improve README files, create user guides
-- **Translation**: Translate projects to different languages
-- **Design**: Create logos, icons, UI mockups, or graphics
-- **Testing**: Report bugs, test features, write test cases
-- **Content Writing**: Blog posts, technical articles, project descriptions
-- **Community Management**: Moderate forums, answer questions, organize events
-- **Accessibility**: Review projects for accessibility compliance
-- **Data Entry**: Organize datasets, clean data, create CSV files
-
-### 4. **Ensure PRs Are Accepted / Approved**es to Contribute
-=======
->>>>>>> 653db9a2
 
 ### [Contribute by adding your or others' Beginner-Friendly Repositories here](https://github.com/avinash201199/Hacktoberfest2025/blob/main/BeginnersFriendlyRepositories.md)
 
