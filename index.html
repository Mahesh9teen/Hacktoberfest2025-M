<!DOCTYPE html>
<html lang="en">

<head>
  <meta charset="utf-8" />
  <meta name="viewport" content="width=device-width,initial-scale=1" />
  <title>Hacktoberfest 2025 — Guide</title>
  <link rel="icon" type="image/png" href="assets/Favicon.png">

  <!-- OpenGraph / Social preview -->
  <meta property="og:title" content="How to Participate in Hacktoberfest 2025 — Guide" />
  <meta property="og:description"
    content="Step-by-step guide, beginner repos, best practices and resources for Hacktoberfest 2025." />
  <meta property="og:image" content="assets/og-image.svg" />
  <meta property="og:type" content="website" />
  <meta name="twitter:card" content="summary_large_image" />

  <link rel="stylesheet" href="assets/style.css" />

  <!-- Highlight.js and Marked (CDN) -->
  <link rel="stylesheet" href="https://cdnjs.cloudflare.com/ajax/libs/highlight.js/11.8.0/styles/github-dark.min.css" />
  <script src="https://cdnjs.cloudflare.com/ajax/libs/marked/5.1.1/marked.min.js"></script>
  <script src="https://cdnjs.cloudflare.com/ajax/libs/highlight.js/11.8.0/highlight.min.js"></script>

  <style>
    /* --- START: Dark/Light Mode Implementation --- */


    /*
  Updated theme-aware CSS (dark + light) for your site.
  - Consolidates variables so toggling `body.light-mode` updates the whole UI.
  - Removes hard-coded colours and maps components to variables.
  - Improved responsive behaviour for sidebar/content/footer.
  - Smooth transitions and accessible focus states.

  Usage:
  - Replace your existing CSS file with this file (or merge sensibly).
  - Keep your JS toggle to add/remove `body.light-mode` (see JS snippet in chat).
*/

    /* ---------- Root variables (dark theme defaults) ---------- */
    :root {
      /* Accents */
      --accent-orange: #ff8a65;
      /* primary accent */
      --accent-purple: #9b59b6;
      /* secondary accent */
      --accent-dark: #183153;
      /* deep/nav tint */

      /* Surfaces & layout */
      --bg: #071126;
      /* page background */
      --surface: rgba(24, 49, 83, 0.95);
      /* panels, sidebar */
      --glass: rgba(255, 255, 255, 0.02);
      /* glassy overlay */
      --code-bg: rgba(0, 0, 0, 0.32);
      --input-bg: rgba(255, 255, 255, 0.06);

      /* Text & borders */
      --text: #ffffff;
      --muted: #9fb1c7;
      --on-accent: #ffffff;
      --border: rgba(255, 255, 255, 0.08);

      /* Nav / footer backgrounds (can hold gradients) */
      --nav-bg: linear-gradient(135deg, var(--accent-dark), var(--accent-purple));
      --footer-start: rgba(24, 49, 83, 0.96);
      --footer-end: rgba(155, 89, 182, 0.92);

      /* Shadows */
      --shadow: rgba(0, 0, 0, 0.25);
      --soft-shadow: 0 8px 32px rgba(0, 0, 0, 0.12);

      /* spacing */
      --spacing-sm: 0.5rem;
      --spacing-md: 1rem;
      --spacing-lg: 2rem;

      /* small helpers */
      --radius-lg: 20px;
      --radius-pill: 50px;
    }

    /* ---------- Light mode overrides ---------- */
    body.light-mode {
      --accent-orange: #f97316;
      --accent-purple: #8a5cf684;
      --accent-dark: #eaf3ff;
      /* lighter/nav tint for subtle gradients */

      --bg: #eecbff4f;
      /* page background */
      --surface: #ffffff;
      /* panels */
      --glass: rgba(0, 0, 0, 0.02);
      /* subtle glass effect preserved */
      --code-bg: #f3f4f6;
      --input-bg: #fff;

      --text: #111827;
      /* body text in light mode */
      --muted: #6b7280;
      --on-accent: #ffffff;
      --border: #d1d5db;

      --nav-bg: linear-gradient(135deg, var(--accent-dark), var(--accent-purple));
      --footer-start: #ffffff;
      --footer-end: #f8f6ff;

      --shadow: rgba(16, 24, 40, 0.06);
      --soft-shadow: 0 10px 30px rgba(16, 24, 40, 0.06);
    }

    /* Backwards compatibility aliases (your previous --hf-* vars) */
    :root {
      --hf-orange: var(--accent-orange);
      --hf-purple: var(--accent-purple);
      --hf-dark: var(--accent-dark);
      --hf-light: var(--on-accent);
    }

    /* ---------- Global styles ---------- */
    * {
      box-sizing: border-box
    }

    html,
    body {
      height: 100%;
    }

    body {
      margin: 0;
      font-family: Inter, system-ui, -apple-system, 'Segoe UI', Roboto, 'Helvetica Neue', Arial;
      background: var(--bg);
      color: var(--text);
      -webkit-font-smoothing: antialiased;
      -moz-osx-font-smoothing: grayscale;
      transition: background 0.35s ease, color 0.35s ease;
    }

    /* Ensure many surface elements transition when theme changes */
    body,
    .topnav,
    .sidebar,
    .content-inner,
    input,
    button,
    a,
    .site-footer {
      transition: background-color 0.35s ease, color 0.35s ease, border-color 0.35s ease, box-shadow 0.35s ease;
    }

    a {
      color: var(--accent-orange);
    }

    /* Focus states (accessibility) */
    :focus {
      outline: none
    }

    :focus-visible {
      outline: 3px solid color-mix(in srgb, var(--accent-orange) 20%, var(--text));
      outline-offset: 3px
    }

    /* ---------- Top navigation ---------- */
    .topnav {
      background: var(--nav-bg);
      color: var(--on-accent);
      padding: calc(var(--spacing-md) - 0.1rem) var(--spacing-lg);
      position: sticky;
      top: 0;
      z-index: 1000;
      box-shadow: 0 4px 18px var(--shadow);
    }

    .topnav-inner {
      display: flex;
      align-items: center;
      justify-content: space-between;
      gap: 1rem
    }

    .nav-links {
      display: flex;
      gap: 1.25rem;
      align-items: center
    }

    .nav-links a {
      color: var(--on-accent);
      text-decoration: none;
      padding: 0.35rem 0.65rem;
      border-radius: 8px
    }

    .nav-links a:hover {
      color: var(--accent-orange)
    }

    .nav-actions {
      display: flex;
      gap: 1rem;
      align-items: center
    }

    .nav-btn {
      background: none;
      border: none;
      color: var(--muted);
      font-size: 1.05rem;
      cursor: pointer;
      padding: 0.35rem;
      border-radius: 8px
    }

    .nav-btn:hover {
      color: var(--on-accent)
    }

    .nav-cta {
      background: linear-gradient(135deg, var(--accent-orange), var(--accent-purple));
      padding: 0.7rem 1.25rem;
      border-radius: var(--radius-pill);
      color: var(--on-accent);
      text-decoration: none;
      display: inline-flex;
      align-items: center;
      gap: 0.5rem;
      box-shadow: var(--soft-shadow);
    }

    .nav-cta:hover {
      transform: translateY(-3px)
    }

    /* ---------- Layout: sidebar + content ---------- */
    .app-shell {
      display: flex;
      gap: 1.5rem;
      align-items: flex-start
    }

    /* Sidebar */
    .sidebar {
      width: 260px;
      min-width: 80px;
      background: var(--surface);
      color: var(--text);
      border-radius: 12px;
      padding: 1rem;
      box-shadow: var(--soft-shadow);
      position: sticky;
      top: 76px;
      height: calc(100vh - 96px);
      overflow: auto;
    }

    /* collapsed variant */
    .sidebar.collapsed {
      width: 80px
    }

    .sidebar .brand {
      display: flex;
      align-items: center;
      gap: 0.6rem
    }

    .sidebar .logo-blob {
      width: 2.1em;
      height: 2.1em;
      border-radius: 50%;
      background: linear-gradient(135deg, var(--accent-orange), var(--accent-purple));
      box-shadow: 0 0 18px color-mix(in srgb, var(--accent-orange) 30%, transparent)
    }

    .sidebar .brand .brand-text {
      font-weight: 700
    }

    /* Hide or adjust items when collapsed */
    .sidebar.collapsed .brand-text,
    .sidebar.collapsed #toc,
    .sidebar.collapsed .search-wrapper,
    .sidebar.collapsed .sidebar-footer,
    .sidebar.collapsed .nav-cta {
      display: none
    }

    /* content area */
    .content {
      flex: 1;
      padding: var(--spacing-lg);
      min-height: calc(100vh - 120px);
    }

    .content-inner {
      max-width: 1200px;
      margin: 0 auto;
      background: linear-gradient(180deg, color-mix(in srgb, var(--surface) 80%, transparent), transparent);
      backdrop-filter: blur(8px);
      border-radius: var(--radius-lg);
      padding: var(--spacing-lg);
      box-shadow: var(--soft-shadow);
    }

    /* minor decors */
    .bg-decor {
      position: absolute;
      inset: 0;
      z-index: 0;
      pointer-events: none
    }

    .bg-decor svg {
      opacity: 0.06;
      transform-origin: center;
      animation: float 8s ease-in-out infinite
    }

    /* ---------- Search wrapper ---------- */
    .search-wrapper {
      position: relative;
      max-width: 600px;
      margin: var(--spacing-md) auto
    }

    .search-wrapper input {
      width: 100%;
      padding: 1rem 3rem 1rem 1.25rem;
      border-radius: 50px;
      border: 1px solid var(--border);
      background: var(--input-bg);
      color: var(--text);
      font-size: 1.05rem;
    }

    .search-wrapper input:focus {
      box-shadow: 0 6px 30px color-mix(in srgb, var(--accent-purple) 16%, transparent);
      border-color: var(--accent-purple)
    }

    .search-ico {
      position: absolute;
      right: 1.2rem;
      top: 50%;
      transform: translateY(-50%);
      opacity: 0.8
    }

    /* ---------- Article/readable content ---------- */
    #article {
      font-size: 16px;
      line-height: 1.75;
      color: var(--text);
      max-width: 880px;
      margin: 0 auto
    }

    #article h1 {
      font-size: 2.4rem;
      margin: 1.6rem 0;
      background: linear-gradient(90deg, var(--accent-orange), var(--accent-purple));
      background-clip: text;
      -webkit-background-clip: text;
      -webkit-text-fill-color: transparent
    }

    #article h2 {
      font-size: 1.6rem;
      margin: 1.2rem 0
    }

    #article p {
      color: var(--muted);
      margin-bottom: 1rem
    }

    #article code {
      background: color-mix(in srgb, var(--accent-purple) 10%, var(--surface));
      padding: 0.18em 0.4em;
      border-radius: 4px
    }

    #article pre {
      background: var(--code-bg);
      padding: 1rem;
      border-radius: 8px;
      overflow: auto
    }

    #article table {
      width: 100%;
      border-collapse: collapse;
      margin: 1rem 0
    }

    #article th,
    #article td {
      padding: 0.75rem;
      border: 1px solid var(--border);
      background: color-mix(in srgb, var(--surface) 70%, transparent)
    }

    #article th {
      background: color-mix(in srgb, var(--accent-purple) 8%, var(--surface));
      color: var(--accent-orange)
    }

    /* ---------- Resources cards/grid ---------- */
    .resources-section {
      padding: var(--spacing-lg) 0;
      margin: var(--spacing-lg) 0
    }

    .resources-grid {
      display: grid;
      grid-template-columns: repeat(auto-fit, minmax(280px, 1fr));
      gap: var(--spacing-lg)
    }

    .resource-category {
      background: var(--glass);
      border: 1px solid var(--border);
      padding: var(--spacing-lg);
      border-radius: 12px
    }

    .resource-category:hover {
      transform: translateY(-6px);
      box-shadow: 0 14px 40px color-mix(in srgb, var(--accent-purple) 12%, transparent)
    }

    .resource-title {
      font-weight: 600
    }

    /* ---------- Footer ---------- */
    .site-footer {
  background: linear-gradient(135deg, var(--footer-start), var(--footer-end));
  color: var(--text);
  padding: var(--spacing-lg) 0;
  margin-top: var(--spacing-lg);
  box-shadow: 0 -10px 30px var(--shadow);
  border-top: 1px solid var(--border);
  position: relative;
  overflow: hidden;
}

.site-footer::before {
  content: "";
  position: absolute;
  top: 0;
  left: 0;
  right: 0;
  bottom: 0;
  background: radial-gradient(circle at top left, var(--accent-purple) 0%, transparent 60%),
              radial-gradient(circle at bottom right, var(--accent-orange) 0%, transparent 60%);
  opacity: 0.1;
}

.footer-inner {
  max-width: 1200px;
  margin: 0 auto;
  padding: 0 var(--spacing-lg);
  display: grid;
  grid-template-columns: repeat(auto-fit, minmax(220px, 1fr));
  gap: var(--spacing-lg);
  position: relative;
  z-index: 2;
}

.footer-col h4 {
  color: var(--accent-orange);
  font-weight: 700;
  margin-bottom: var(--spacing-sm);
}

.footer-links a {
  display: block;
  color: color-mix(in srgb, var(--text) 80%, transparent);
  text-decoration: none;
  margin-bottom: 0.4rem;
  transition: all 0.25s ease;
}

.footer-links a:hover {
  color: var(--accent-purple);
  transform: translateX(5px);
}

.footer-socials a {
  display: inline-flex;
  align-items: center;
  color: var(--text);
  text-decoration: none;
  font-weight: 500;
  transition: color 0.3s ease, transform 0.3s ease;
}

.footer-socials a:hover {
  color: var(--accent-orange);
  transform: translateY(-2px);
}

.footer-brand {
  display: flex;
  align-items: center;
  gap: 0.6rem;
}

.footer-brand .logo-blob {
  width: 2.2em;
  height: 2.2em;
  border-radius: 50%;
  background: linear-gradient(135deg, var(--accent-orange), var(--accent-purple));
  box-shadow: 0 0 20px color-mix(in srgb, var(--accent-purple) 40%, transparent);
}

.footer-title {
  font-weight: 700;
  font-size: 1.15rem;
}

.footer-bottom {
  text-align: center;
  border-top: 1px solid var(--border);
  padding-top: var(--spacing-sm);
  color: color-mix(in srgb, var(--text) 80%, transparent);
  font-size: 0.95rem;
  position: relative;
  z-index: 2;
}

/* Light mode adjustment for a subtle purple theme */
body.light-mode .site-footer {
  background: linear-gradient(135deg, #f9f7ff, #ece9ff);
  color: #1e1b4b;
}

body.light-mode .footer-col h4 {
  color: #7c3aed;
}

body.light-mode .footer-links a:hover {
  color: #a855f7;
}

body.light-mode .footer-socials a:hover {
  color: #7c3aed;
}

    /* ---------- UI micro-interactions ---------- */
    .logo-blob {
      display: inline-block;
      width: 2em;
      height: 2em;
      margin-right: 0.5em;
      background: linear-gradient(135deg, var(--accent-orange), var(--accent-purple));
      border-radius: 50%;
      box-shadow: 0 0 18px color-mix(in srgb, var(--accent-orange) 30%, transparent);
      animation: blob 2.5s infinite ease-in-out
    }

    @keyframes blob {

      0%,
      100% {
        transform: scale(1)
      }

      50% {
        transform: scale(1.08)
      }
    }

    .site::after {
      content: '';
      position: absolute;
      left: 0;
      right: 0;
      top: 0;
      height: 4px;
      background: linear-gradient(90deg, transparent, color-mix(in srgb, var(--on-accent) 40%, transparent), transparent);
      z-index: 1;
      animation: shine 1.8s infinite
    }

    @keyframes shine {
      0% {
        background-position: -200% 0
      }

      100% {
        background-position: 200% 0
      }
    }

    @keyframes float {

      0%,
      100% {
        transform: translateY(-50%) scale(1)
      }

      50% {
        transform: translateY(-50%) scale(1.04)
      }
    }

    /* Utilities */
    .fade-in {
      animation: fadeIn .8s ease-out forwards
    }

    @keyframes fadeIn {
      from {
        opacity: 0;
        transform: translateY(20px)
      }

      to {
        opacity: 1;
        transform: none
      }
    }

    .toc-item a {
      transition: all .28s ease
    }

    .toc-item a:hover {
      transform: translateX(8px);
      color: var(--accent-orange)
    }

    .toc-item a.active {
      color: var(--accent-orange);
      font-weight: 600;
      padding-left: 1rem;
      border-left: 3px solid var(--accent-orange)
    }

    mark {
      background: linear-gradient(120deg, var(--accent-orange), var(--accent-purple));
      color: var(--on-accent);
      padding: 0.1em 0.3em;
      border-radius: 3px
    }

    /* Show/hide sidebar button */
    .show-sidebar-btn {
      position: fixed;
      top: 50%;
      left: 20px;
      transform: translateY(-50%);
      background: linear-gradient(135deg, var(--accent-orange), var(--accent-purple));
      border: none;
      color: var(--on-accent);
      width: 50px;
      height: 50px;
      border-radius: 50%;
      display: none;
      align-items: center;
      justify-content: center;
      box-shadow: var(--soft-shadow);
      z-index: 1001
    }

    .show-sidebar-btn.visible {
      display: flex
    }

    .show-sidebar-btn::before {
      content: '→';
      transition: transform .25s
    }

    .show-sidebar-btn:hover {
      transform: translateY(-50%) scale(1.05)
    }

    /* ---------- Responsiveness ---------- */
    @media (max-width: 1024px) {
      .sidebar {
        position: fixed;
        left: 8px;
        top: 76px;
        z-index: 1002;
        height: calc(100vh - 96px);
        transform: translateX(0);
        transition: transform .28s
      }

      .content {
        padding: var(--spacing-md)
      }
    }

    @media (max-width: 768px) {
      .app-shell {
        flex-direction: column
      }

      .sidebar {
        width: 100%;
        height: auto;
        position: relative;
<<<<<<< HEAD
        order: 2
=======
        padding: 0.5rem 1rem;
        color: var(--hf-light);
        text-decoration: none;
        transition: all 0.3s ease;
      }

      .nav-links a:hover {
        color: var(--hf-orange);
      }


      .nav-actions {
        display: flex;
        gap: 1rem;
      }

      .nav-btn {
        background: none;
        border: none;
        color: #9fb1c7;
        font-size: 1.2rem;
        cursor: pointer;
        transition: color 0.3s;
      }

      .nav-btn:hover {
        color: #fff;
      }

      .nav-cta {
        background: linear-gradient(135deg, var(--hf-orange), var(--hf-purple));
        padding: 0.8rem 1.5rem;
        border-radius: 50px;
        color: var(--hf-light);
        text-decoration: none;
        transition: all 0.3s ease;
        box-shadow: 0 4px 15px rgba(155, 89, 182, 0.3);
>>>>>>> 2d0e15b7
      }

      .topnav {
        padding: 0.6rem 1rem
      }

      .show-sidebar-btn {
        display: flex
      }

      .content-inner {
        padding: 1rem
      }

      #article {
        font-size: 15px
      }

      #article h1 {
<<<<<<< HEAD
        font-size: 1.9rem
      }
    }

    /* ---------- Small helpers for light-mode tweaks ---------- */
    body.light-mode .nav-links a {
      color: var(--text)
    }

    body.light-mode .sidebar {
      box-shadow: var(--soft-shadow)
    }

    body.light-mode #article p {
      color: var(--muted)
    }

    /* End of file */
  </style>
</head>

<body>
  <header class="topnav" role="banner">
    <div class="topnav-inner">
      <a class="brand" href="./" title="Home"><span class="logo-blob" aria-hidden="true"></span><span
          class="brand-text">Hacktoberfest 2025</span></a>

      <nav class="nav-links" aria-label="Main navigation">
        <a href="#what-is-hacktoberfest">Overview</a>
        <a href="#my-beginners-friendly-repos-to-contribute">Projects</a>
        <a href="#how-to-participate">How To</a>
        <a href="#resources">Resources</a>
      </nav>

      <div class="nav-actions">
        <button id="nav-search-btn" class="nav-btn" title="Search (/)" aria-label="Open search">
          🔎
        </button>
        <a class="nav-cta" href="https://github.com/avinash201199/Hacktoberfest2025" target="_blank"
          rel="noopener">GitHub</a>
        <button id="hamburger" class="nav-btn" aria-label="Toggle sidebar">
          ☰
        </button>
        <button id="theme-toggle-btn" class="nav-btn" title="Toggle theme" aria-label="Toggle theme">
        </button>
=======
        font-size: 2.5rem;
        margin: 2rem 0 1.5rem;
        color: var(--hf-orange);
        background: linear-gradient(90deg, var(--hf-orange), var(--hf-purple));
        background-clip: text;
        -webkit-background-clip: text;
        -webkit-text-fill-color: transparent;
      }

      #article h2 {
        font-size: 1.8rem;
        margin: 2rem 0 1rem;
        color: var(--hf-light);
      }

      #article h3 {
        font-size: 1.4rem;
        margin: 1.5rem 0 1rem;
        color: var(--hf-orange);
      }

      #article p {
        margin-bottom: 1.2rem;
        font-size: 1.1rem;
        color: rgba(255, 255, 255, 0.9);
      }

      #article ul,
      #article ol {
        padding-left: 1.5rem;
        margin-bottom: 1.2rem;
      }

      #article li {
        margin-bottom: 0.5rem;
      }

      #article code {
        background: rgba(155, 89, 182, 0.1);
        padding: 0.2em 0.4em;
        border-radius: 3px;
        font-size: 0.9em;
      }

      #article pre {
        margin: 1.5rem 0;
        padding: 1rem;
        border-radius: 8px;
        background: rgba(0, 0, 0, 0.3);
      }

      #article table {
        width: 100%;
        margin: 1.5rem 0;
        border-collapse: collapse;
      }

      #article th,
      #article td {
        padding: 0.8rem;
        border: 1px solid rgba(255, 255, 255, 0.1);
        background: rgba(255, 255, 255, 0.02);
      }

      #article th {
        background: rgba(155, 89, 182, 0.1);
        color: var(--hf-orange);
      }

      /* Enhanced search results */
      .search-highlight {
        background: linear-gradient(
          120deg,
          rgba(255, 138, 101, 0.2),
          rgba(155, 89, 182, 0.2)
        );
        border-radius: 3px;
        padding: 0.2em 0;
      }

      .search-wrapper input:focus + .search-ico {
        color: var(--hf-orange);
        opacity: 1;
      }

      /* Smooth scroll padding for header */
      html {
        scroll-padding-top: 80px;
      }

      /* Mobile optimizations */
      @media (max-width: 768px) {
        #article {
          font-size: 15px;
          padding: 0 1rem;
        }

        #article h1 {
          font-size: 2rem;
        }
        #article h2 {
          font-size: 1.5rem;
        }
        #article h3 {
          font-size: 1.2rem;
        }
      }

      /* Sidebar styles for collapsed state */
      .sidebar.collapsed {
        width: 80px;
      }

      .sidebar.collapsed .brand {
        justify-content: center;
      }

      .sidebar.collapsed .brand .logo-blob {
        margin-right: 0;
      }

      .sidebar.collapsed .brand .brand-text {
        display: none;
      }

      .sidebar.collapsed #toc {
        display: none;
      }

      .sidebar.collapsed .toc-toggle {
        display: none;
      }

      .sidebar.collapsed .sidebar-footer {
        display: none;
      }

      .sidebar.collapsed .search-wrapper {
        display: none;
      }

      .sidebar.collapsed .nav-btn {
        display: none;
      }

      .sidebar.collapsed .nav-cta {
        display: none;
      }

      /* Show/Hide arrow button styles */
      .show-sidebar-btn {
        position: fixed;
        top: 50%;
        left: 20px;
        transform: translateY(-50%);
        background: linear-gradient(135deg, var(--hf-orange), var(--hf-purple));
        border: none;
        color: var(--hf-light);
        width: 50px;
        height: 50px;
        border-radius: 50%;
        cursor: pointer;
        font-size: 1.2rem;
        box-shadow: 0 4px 15px rgba(155, 89, 182, 0.3);
        transition: all 0.3s ease;
        z-index: 1001;
        display: none;
        align-items: center;
        justify-content: center;
      }

      .show-sidebar-btn:hover {
        transform: translateY(-50%) scale(1.1);
        box-shadow: 0 6px 20px rgba(155, 89, 182, 0.4);
      }

      .show-sidebar-btn.visible {
        display: flex;
      }

      .show-sidebar-btn::before {
        content: "→";
        transition: transform 0.3s ease;
      }

      .show-sidebar-btn:hover::before {
        transform: translateX(3px);
      }

      @keyframes fadeIn {
        from {
          opacity: 0;
          transform: translateY(20px);
        }
        to {
          opacity: 1;
          transform: translateY(0);
        }
      }

      .fade-in {
        animation: fadeIn 0.8s ease-out forwards;
      }

      /* Smooth transitions */
      .toc-item a {
        transition: all 0.3s ease;
      }

      .toc-item a:hover {
        transform: translateX(10px);
        color: var(--hf-orange);
      }

      /* Active link indicator */
      .toc-item a.active {
        color: var(--hf-orange);
        font-weight: 600;
        padding-left: 1rem;
        border-left: 3px solid var(--hf-orange);
      }

      /* Search results highlight */
      mark {
        background: linear-gradient(120deg, var(--hf-orange), var(--hf-purple));
        padding: 0.1em 0.3em;
        border-radius: 3px;
        color: var(--hf-light);
      }

      /* Section highlight animation */
      .highlight-section {
        animation: highlight-pulse 1s ease-out;
      }

      @keyframes highlight-pulse {
        0% {
          background: rgba(255, 138, 101, 0.2);
        }
        100% {
          background: transparent;
        }
      }

      /* Better sidebar positioning */
      .sidebar {
        position: sticky;
        top: 60px;
        height: calc(100vh - 60px);
        overflow-y: auto;
        background: rgba(24, 49, 83, 0.95);
        backdrop-filter: blur(10px);
        padding: 1rem;
      }

      /* Resources Section Styles */
      .resources-section {
        padding: var(--spacing-lg) 0;
        background: linear-gradient(
          135deg,
          rgba(24, 49, 83, 0.1),
          rgba(155, 89, 182, 0.05)
        );
        margin: var(--spacing-lg) 0;
        border-radius: 20px;
      }

      .resources-grid {
        display: grid;
        grid-template-columns: repeat(auto-fit, minmax(320px, 1fr));
        gap: var(--spacing-lg);
        margin-top: var(--spacing-lg);
      }

      .resource-category {
        background: rgba(255, 255, 255, 0.05);
        backdrop-filter: blur(10px);
        border-radius: 15px;
        padding: var(--spacing-lg);
        border: 1px solid rgba(255, 255, 255, 0.1);
        transition: all 0.3s ease;
      }

      .resource-category:hover {
        transform: translateY(-5px);
        box-shadow: 0 10px 30px rgba(155, 89, 182, 0.2);
        border-color: rgba(255, 138, 101, 0.3);
      }

      .resource-category h4 {
        display: flex;
        align-items: center;
        gap: 0.5rem;
        margin-bottom: var(--spacing-md);
        color: var(--hf-orange);
        font-size: 1.3rem;
      }

      .resource-category h4::before {
        content: attr(data-icon);
        font-size: 1.5rem;
      }

      .resource-list {
        list-style: none;
        padding: 0;
        margin: 0;
      }

      .resource-item {
        margin-bottom: var(--spacing-sm);
        padding: 0.8rem;
        background: rgba(255, 255, 255, 0.03);
        border-radius: 8px;
        border-left: 3px solid transparent;
        transition: all 0.3s ease;
      }

      .resource-item:hover {
        background: rgba(255, 138, 101, 0.1);
        border-left-color: var(--hf-orange);
        transform: translateX(5px);
      }

      .resource-item a {
        color: rgba(255, 255, 255, 0.9);
        text-decoration: none;
        display: flex;
        align-items: flex-start;
        gap: 0.8rem;
        line-height: 1.5;
      }

      .resource-item a:hover {
        color: var(--hf-light);
      }

      .resource-emoji {
        font-size: 1.2rem;
        min-width: 1.5rem;
      }

      .resource-content {
        flex: 1;
      }

      .resource-title {
        font-weight: 600;
        margin-bottom: 0.2rem;
      }

      .resource-desc {
        font-size: 0.9rem;
        color: rgba(255, 255, 255, 0.7);
        line-height: 1.4;
      }

      .resource-tags {
        display: flex;
        flex-wrap: wrap;
        gap: 0.5rem;
        margin-top: 0.5rem;
      }

      .resource-tag {
        background: rgba(155, 89, 182, 0.2);
        color: var(--hf-light);
        padding: 0.2rem 0.6rem;
        border-radius: 12px;
        font-size: 0.75rem;
        border: 1px solid rgba(155, 89, 182, 0.3);
      }

      .resources-intro {
        text-align: center;
        margin-bottom: var(--spacing-lg);
        padding: var(--spacing-md);
        background: rgba(255, 138, 101, 0.1);
        border-radius: 12px;
        border: 1px solid rgba(255, 138, 101, 0.2);
      }

      .resources-intro p {
        margin: 0;
        font-size: 1.1rem;
        color: rgba(255, 255, 255, 0.9);
      }

      /* Footer Styles */
      .site-footer {
        background: linear-gradient(
          135deg,
          rgba(24, 49, 83, 0.96),
          rgba(155, 89, 182, 0.92)
        );
        backdrop-filter: blur(12px);
        color: var(--hf-light);
        margin-top: var(--spacing-lg);
        box-shadow: 0 -6px 25px rgba(0, 0, 0, 0.22);
        padding: var(--spacing-lg) 0 var(--spacing-md);
      }

      .footer-inner {
        max-width: 1200px;
        margin: 0 auto;
        padding: 0 var(--spacing-lg);
        display: grid;
        grid-template-columns: repeat(auto-fit, minmax(220px, 1fr));
        gap: var(--spacing-lg);
        align-items: start;
      }

      .footer-brand {
        display: flex;
        gap: 0.9rem;
        align-items: flex-start;
      }

      .footer-brand .logo-blob {
        width: 2.4em;
        height: 2.4em;
        margin-right: 0;
        box-shadow: 0 0 24px rgba(255, 138, 101, 0.18);
      }

      .footer-col h4 {
        margin: 0 0 var(--spacing-sm);
        font-size: 1.15rem;
        color: var(--hf-orange);
      }

      .footer-title {
        font-size: 1.25rem;
        font-weight: 600;
      }

      .footer-desc {
        margin: 0.45rem 0 0;
        color: rgba(255, 255, 255, 0.86);
        font-size: 0.96rem;
        line-height: 1.6;
      }

      .footer-links {
        display: flex;
        flex-direction: column;
        gap: 0.6rem;
        margin: 0;
      }

      .footer-links a {
        color: rgba(255, 255, 255, 0.85);
        text-decoration: none;
        transition: color 0.22s ease, transform 0.22s ease;
      }

      .footer-links a:hover {
        color: var(--hf-orange);
        transform: translateX(4px);
      }

      .footer-socials {
        display: flex;
        flex-direction: column;
        gap: 0.5rem;
      }

      .footer-socials a {
        color: rgba(255, 255, 255, 0.88);
        text-decoration: none;
        transition: transform 0.18s ease, color 0.18s ease;
      }

      .footer-socials a:hover {
        color: var(--hf-orange);
        transform: translateX(6px);
      }

      .footer-bottom {
        max-width: 1200px;
        margin: 1.25rem auto 0;
        padding: var(--spacing-sm) var(--spacing-lg) 0;
        border-top: 1px solid rgba(255, 255, 255, 0.04);
        text-align: center;
        color: rgba(255, 255, 255, 0.72);
        font-size: 0.95rem;
      }
    </style>
  </head>
  <body>
    <header class="topnav" role="banner">
      <div class="topnav-inner">
        <a class="brand" href="./" title="Home"
          ><span class="logo-blob" aria-hidden="true"></span
          ><span class="brand-text">Hacktoberfest 2025</span></a
        >

        <nav class="nav-links" aria-label="Main navigation">
          <a href="#what-is-hacktoberfest">Overview</a>
          <a href="projects.html" target="_blank" rel="noopener noreferrer">Projects</a>
          <a href="#how-to-participate">How To</a>
          <a href="#resources">Resources</a>
        </nav>

        <div class="nav-actions">
          <button
            id="nav-search-btn"
            class="nav-btn"
            title="Search (/)"
            aria-label="Open search"
          >
            🔎
          </button>
          <button
            id="theme-toggle"
            class="nav-btn"
            title="Toggle theme"
            aria-label="Toggle dark/light mode"
          >
            🌙
          </button>
          <a
            class="nav-cta"
            href="https://github.com/avinash201199/Hacktoberfest2025"
            target="_blank"
            rel="noopener"
            >GitHub</a
          >
          <button id="hamburger" class="nav-btn" aria-label="Toggle sidebar">
            ☰
          </button>
        </div>
>>>>>>> 2d0e15b7
      </div>
    </div>
  </header>

  <div class="site">
    <aside class="sidebar" id="sidebar" aria-label="Table of contents">
      <div class="brand">
        <a href="./" title="Home"><span class="logo-blob" aria-hidden="true"></span><span
            class="brand-text">Hacktoberfest 2025</span></a>
      </div>

      <div class="search-wrapper">
        <input id="search" placeholder="Search headings & content..." aria-label="Search README contents" />
        <svg class="search-ico" viewBox="0 0 24 24" aria-hidden="true">
          <path
            d="M15.5 14h-.79l-.28-.27A6.471 6.471 0 0016 9.5 6.5 6.5 0 109.5 16c1.61 0 3.09-.59 4.23-1.57l.27.28v.79L20 21.5 21.5 20l-6-6z">
          </path>
        </svg>
      </div>

      <nav id="toc" class="toc">
        <div class="toc-empty">Loading contents…</div>
      </nav>

      <button id="toc-toggle" class="toc-toggle" aria-expanded="true" aria-controls="toc">
        Hide
      </button>

      <footer class="sidebar-footer">
        <a class="btn" href="README.md">View raw README</a>
      </footer>
    </aside>

    <!-- Show sidebar button (appears when sidebar is collapsed) -->
    <button id="show-sidebar-btn" class="show-sidebar-btn" aria-label="Show sidebar" title="Show sidebar"></button>

    <main class="content" id="content" role="main">
      <div class="bg-decor" aria-hidden="true">
        <svg viewBox="0 0 100 100" preserveAspectRatio="none">
          <defs>
            <linearGradient id="grad" x1="0%" y1="0%" x2="100%" y2="100%">
              <stop offset="0%" style="stop-color: var(--hf-purple); stop-opacity: 0.1" />
              <stop offset="100%" style="stop-color: var(--hf-orange); stop-opacity: 0.1" />
            </linearGradient>
          </defs>
          <path d="M0,0 L100,0 L100,100 L0,100 Z" fill="url(#grad)" />
        </svg>
      </div>
      <div class="content-inner fade-in">
        <article id="article">
          <h1 class="loading-title">Loading README.md…</h1>
        </article>
      </div>
    </main>
  </div>

  <noscript>
    <div style="
          padding: 18px;
          max-width: 720px;
          margin: 18px auto;
          background: #081226;
          border-radius: 10px;
          color: #9fb1c7;
        ">
      JavaScript is required to render this site preview. Open
      <a href="README.md">README.md</a> directly to view the content.
    </div>
  </noscript>

  <script>

    // --- START: Dark/Light Mode JavaScript ---

    const themeToggleBtn = document.getElementById('theme-toggle-btn');
    const body = document.body;
    const moonIcon = '🌙';
    const sunIcon = '☀️';

    function applyTheme(theme) {
      if (theme === 'light') {
        body.classList.add('light-mode');
        themeToggleBtn.innerHTML = sunIcon;
        localStorage.setItem('theme', 'light');
      } else {
        body.classList.remove('light-mode');
        themeToggleBtn.innerHTML = moonIcon;
        localStorage.setItem('theme', 'dark');
      }
    }

    themeToggleBtn.addEventListener('click', () => {
      const currentTheme = localStorage.getItem('theme') || 'dark';
      const newTheme = currentTheme === 'dark' ? 'light' : 'dark';
      applyTheme(newTheme);
    });

    document.addEventListener('DOMContentLoaded', () => {
      const savedTheme = localStorage.getItem('theme') || 'dark'; // Default dark mode hai
      applyTheme(savedTheme);
    });

    // --- END: Dark/Light Mode JavaScript ---
    // Utility: smooth-scrolling behavior
    document.documentElement.style.scrollBehavior = "smooth";

    // Fetch and render README.md
    async function renderReadme() {
      try {
        const res = await fetch("README.md");
        if (!res.ok) throw new Error("README.md not found");
        const md = await res.text();

        // Configure marked and highlight
        marked.setOptions({
          headerIds: true,
          mangle: false,
          highlight: function (code, lang) {
            try {
              return hljs.highlightAuto(code, lang ? [lang] : undefined)
                .value;
            } catch (e) {
              return hljs.highlightAuto(code).value;
            }
          },
        });

        const html = marked.parse(md);
        const article = document.getElementById("article");
        article.innerHTML = html;

        // Add anchors to headings and small animated anchor links
        document
          .querySelectorAll(
            "#article h1, #article h2, #article h3, #article h4, #article h5, #article h6"
          )
          .forEach((h) => {
            const id =
              h.id ||
              h.textContent
                .trim()
                .toLowerCase()
                .replace(/[^a-z0-9]+/g, "-");
            h.id = id;
            const a = document.createElement("a");
            a.className = "heading-anchor";
            a.href = "#" + id;
            a.title = "Link to " + h.textContent.trim();
            a.innerHTML = "¶";
            h.appendChild(a);
          });

        buildTOC();
        initSearch(md);
        initActiveObserver();
        hljs.highlightAll();
      } catch (err) {
        document.getElementById("article").innerHTML =
          '<div class="error-panel"><h2>Unable to load README</h2><p>' +
          err.message +
          '</p><p><a href="README.md">Open raw README.md</a></p></div>';
      }
    }

    // Build TOC from headings
    function buildTOC() {
      const toc = document.getElementById("toc");
      toc.innerHTML = "";
      const headings = Array.from(
        document.querySelectorAll("#article h1, #article h2, #article h3")
      );
      if (headings.length === 0) {
        toc.innerHTML = '<div class="toc-empty">No headings found</div>';
        return;
      }

      const list = document.createElement("ul");
      list.className = "toc-list";

      headings.forEach((h) => {
        const li = document.createElement("li");
        li.className = "toc-item toc-" + h.tagName.toLowerCase();
        const a = document.createElement("a");
        a.href = "#" + h.id;
        a.textContent = h.textContent.trim();
        a.addEventListener("click", (e) => {
          e.preventDefault();
          const target = document.getElementById(h.id);
          if (target)
            target.scrollIntoView({ behavior: "smooth", block: "start" });
          history.replaceState(null, "", "#" + h.id);
        });
        li.appendChild(a);
        list.appendChild(li);
      });

      toc.appendChild(list);

      // Add small animated reveal for TOC items
      const tocLinks = Array.from(document.querySelectorAll(".toc-item"));
      tocLinks.forEach((li, i) => {
        li.style.opacity = 0;
        li.style.transform = "translateX(-6px)";
        setTimeout(() => {
          li.style.transition =
            "opacity .36s ease, transform .36s cubic-bezier(.2,.9,.2,1)";
          li.style.opacity = 1;
          li.style.transform = "none";
        }, 120 + i * 40);
      });
    }

    // Search: client-side simple search across headings and content
    function initSearch(mdText) {
      const input = document.getElementById("search");
      const toc = document.getElementById("toc");
      const content = document.getElementById("article");
      let searchTimeout;

      input.addEventListener("input", () => {
        clearTimeout(searchTimeout);
        searchTimeout = setTimeout(() => {
          const q = input.value.trim().toLowerCase();
          const items = Array.from(document.querySelectorAll(".toc-item"));

          // Clear previous highlights
          document.querySelectorAll("#article mark").forEach((m) => {
            m.outerHTML = m.innerHTML;
          });

          if (!q) {
            items.forEach((i) => i.classList.remove("dim"));
            document
              .querySelectorAll("#article mark")
              .forEach((m) => (m.outerHTML = m.innerHTML));
            return;
          }

          // Highlight matches in article text
          const regex = new RegExp(
            "(" + q.replace(/[.*+?^${}()|[\]\\]/g, "\\$&") + ")",
            "ig"
          );
          const walker = document.createTreeWalker(
            document.getElementById("article"),
            NodeFilter.SHOW_TEXT
          );
          const textNodes = [];
          while (walker.nextNode()) textNodes.push(walker.currentNode);

          textNodes.forEach((node) => {
            if (
              !node.parentElement.matches("code, pre, a, .heading-anchor")
            ) {
              const v = node.nodeValue;
              if (v.match(regex)) {
                const span = document.createElement("span");
                span.innerHTML = v.replace(regex, "<mark>$1</mark>");
                node.parentNode.replaceChild(span, node);
              }
            }
          });

          // Dim non-matching TOC items
          items.forEach((i) => {
            const text = i.textContent.toLowerCase();
            if (text.includes(q)) i.classList.remove("dim");
            else i.classList.add("dim");
          });
        }, 300); // Debounce search for better performance
      });

      // Allow pressing Enter to focus first match
      input.addEventListener("keydown", (e) => {
        if (e.key === "Enter") {
          const first = document.querySelector(".toc-item:not(.dim) a");
          if (first) first.click();
        }
      });
    }

    // Highlight active heading via IntersectionObserver
    function initActiveObserver() {
      const options = {
        root: null,
        rootMargin: "0px 0px -60% 0px",
        threshold: 0,
      };
      const obs = new IntersectionObserver((entries) => {
        entries.forEach((entry) => {
          const id = entry.target.id;
          const tocLink = document.querySelector(
            '.toc-item a[href="#' + id + '"]'
          );
          if (entry.isIntersecting) {
            document
              .querySelectorAll(".toc-item a.active")
              .forEach((a) => a.classList.remove("active"));
            if (tocLink) tocLink.classList.add("active");
          }
        });
      }, options);

      document
        .querySelectorAll("#article h1, #article h2, #article h3")
        .forEach((h) => obs.observe(h));
    }

    // TOC toggle for small screens
    document.getElementById("toc-toggle").addEventListener("click", (e) => {
      const sidebar = document.getElementById("sidebar");
      const showBtn = document.getElementById("show-sidebar-btn");
      const expanded = sidebar.classList.toggle("collapsed");
      e.target.textContent = expanded ? "Show" : "Hide";
      e.target.setAttribute("aria-expanded", String(!expanded));

      // Show/hide the arrow button
      if (expanded) {
        showBtn.classList.add("visible");
      } else {
        showBtn.classList.remove("visible");
      }
    });

    // Show sidebar button functionality
    document.getElementById("show-sidebar-btn").addEventListener("click", () => {
      const sidebar = document.getElementById("sidebar");
      const showBtn = document.getElementById("show-sidebar-btn");
      const tocToggle = document.getElementById("toc-toggle");

      sidebar.classList.remove("collapsed");
      showBtn.classList.remove("visible");
      tocToggle.textContent = "Hide";
      tocToggle.setAttribute("aria-expanded", "true");
    });

    // Navbar interactions: focus search and toggle sidebar
    document
      .getElementById("nav-search-btn")
      .addEventListener("click", () => {
        const s = document.getElementById("search");
        if (s) {
          s.focus();
          s.scrollIntoView({ behavior: "smooth", block: "center" });
        }
      });
    document.getElementById("hamburger").addEventListener("click", () => {
      const sidebar = document.getElementById("sidebar");
      const showBtn = document.getElementById("show-sidebar-btn");
      const tocToggle = document.getElementById("toc-toggle");
      const expanded = sidebar.classList.toggle("collapsed");

      // Update show button visibility
      if (expanded) {
        showBtn.classList.add("visible");
      } else {
        showBtn.classList.remove("visible");
      }

      // Update TOC toggle text
      tocToggle.textContent = expanded ? "Show" : "Hide";
      tocToggle.setAttribute("aria-expanded", String(!expanded));
    });

    // Auto-collapse sidebar on mobile and handle window resize
    function handleSidebarResponsiveness() {
      const sidebar = document.getElementById("sidebar");
      const showBtn = document.getElementById("show-sidebar-btn");
      const tocToggle = document.getElementById("toc-toggle");
      const isMobile = window.innerWidth <= 900;

      if (isMobile) {
        sidebar.classList.add("collapsed");
        showBtn.classList.add("visible");
        tocToggle.textContent = "Show";
        tocToggle.setAttribute("aria-expanded", "false");
      } else {
        sidebar.classList.remove("collapsed");
        showBtn.classList.remove("visible");
        tocToggle.textContent = "Hide";
        tocToggle.setAttribute("aria-expanded", "true");
      }
    }

    // Initial check and window resize listener
    handleSidebarResponsiveness();
    window.addEventListener("resize", handleSidebarResponsiveness);

    // Close sidebar when clicking outside on mobile
    document.addEventListener("click", (e) => {
      const sidebar = document.getElementById("sidebar");
      const hamburger = document.getElementById("hamburger");
      const showBtn = document.getElementById("show-sidebar-btn");
      const tocToggle = document.getElementById("toc-toggle");
      const isMobile = window.innerWidth <= 900;

      if (
        isMobile &&
        !sidebar.contains(e.target) &&
        !hamburger.contains(e.target) &&
        !showBtn.contains(e.target) &&
        !sidebar.classList.contains("collapsed")
      ) {
        sidebar.classList.add("collapsed");
        showBtn.classList.add("visible");
        tocToggle.textContent = "Show";
        tocToggle.setAttribute("aria-expanded", "false");
      }
    });

    // keyboard shortcut: press '/' to focus search
    document.addEventListener("keydown", (e) => {
      if (
        e.key === "/" &&
        document.activeElement.tagName !== "INPUT" &&
        document.activeElement.tagName !== "TEXTAREA"
      ) {
        e.preventDefault();
        document.getElementById("search").focus();
      }
    });

    // Smooth scroll for nav links
    document.querySelectorAll(".nav-links a").forEach((link) => {
      link.addEventListener("click", (e) => {
        e.preventDefault();
        const id = link.getAttribute("href").slice(1);
        let element = document.getElementById(id);

        // If element not found, try to find it by searching through headings
        if (!element) {
          const headings = document.querySelectorAll(
            "#article h1, #article h2, #article h3, #article h4, #article h5, #article h6"
          );
          for (const heading of headings) {
            const headingText = heading.textContent.trim().toLowerCase();
            const cleanId = headingText
              .replace(/[^a-z0-9]+/g, "-")
              .replace(/^-+|-+$/g, "");
            if (cleanId === id || heading.id === id) {
              element = heading;
              heading.id = id; // Ensure the ID is set correctly
              break;
            }
          }
        }

        if (element) {
          element.scrollIntoView({ behavior: "smooth", block: "start" });
          setTimeout(() => {
            history.pushState(null, "", "#" + id);
            element.classList.add("highlight-section");
            setTimeout(
              () => element.classList.remove("highlight-section"),
              1000
            );
          }, 100);
        } else {
          console.warn("Element not found for ID:", id);
          // Fallback: just update the URL
          history.pushState(null, "", "#" + id);
        }
      });
<<<<<<< HEAD
    });

    // Enhanced renderReadme function
    async function renderReadme() {
      try {
        const res = await fetch("README.md");
        if (!res.ok) throw new Error("README.md not found");
        const md = await res.text();

        // Configure marked and highlight
        marked.setOptions({
          headerIds: true,
          mangle: false,
          highlight: function (code, lang) {
            try {
              return hljs.highlightAuto(code, lang ? [lang] : undefined)
                .value;
            } catch (e) {
              return hljs.highlightAuto(code).value;
=======

      // Track the currently loaded markdown file
      let currentMarkdownFile = "README.md";

      // Handle brand/logo click to return to README
      document.querySelectorAll(".brand").forEach((brand) => {
        brand.addEventListener("click", (e) => {
          if (brand.tagName === "A") {
            e.preventDefault();
            loadMarkdownFile("README.md");
          }
        });
      });

      // Smooth scroll for nav links
      document.querySelectorAll(".nav-links a").forEach((link) => {
        link.addEventListener("click", (e) => {
          const href = link.getAttribute("href");
          
          // If link has target _blank or points to projects.html, let browser handle it
          if (link.target === '_blank' || href === 'projects.html') {
            return; // Don't intercept new-tab or projects page
          }

          // Allow fully qualified external links to work normally
            if (href.startsWith("http://") || href.startsWith("https://")) {
            return; // External link
          }

          // Only intercept internal hash navigation (href begins with '#')
          if (!href.startsWith('#')) {
            return; // Not a hash link we manage
          }

          e.preventDefault();

          // For internal hash links, check if we need to reload README first
          const id = href.slice(1);
          
          // If we're not on README, load it first, then scroll to the section
          if (currentMarkdownFile !== "README.md") {
            loadMarkdownFile("README.md", id);
            return;
          }
          
          // Otherwise, just scroll to the section
          let element = document.getElementById(id);

          // If element not found, try to find it by searching through headings
          if (!element) {
            const headings = document.querySelectorAll(
              "#article h1, #article h2, #article h3, #article h4, #article h5, #article h6"
            );
            for (const heading of headings) {
              const headingText = heading.textContent.trim().toLowerCase();
              const cleanId = headingText
                .replace(/[^a-z0-9]+/g, "-")
                .replace(/^-+|-+$/g, "");
              if (cleanId === id || heading.id === id) {
                element = heading;
                heading.id = id; // Ensure the ID is set correctly
                break;
              }
>>>>>>> 2d0e15b7
            }
          },
        });

<<<<<<< HEAD
        const html = marked.parse(md);
        const article = document.getElementById("article");
        article.innerHTML = html;

        // Add anchors to headings and small animated anchor links
        document
          .querySelectorAll(
            "#article h1, #article h2, #article h3, #article h4, #article h5, #article h6"
          )
          .forEach((h) => {
            const id =
              h.id ||
              h.textContent
                .trim()
                .toLowerCase()
                .replace(/[^a-z0-9]+/g, "-");
            h.id = id;
            const a = document.createElement("a");
            a.className = "heading-anchor";
            a.href = "#" + id;
            a.title = "Link to " + h.textContent.trim();
            a.innerHTML = "¶";
            h.appendChild(a);
          });
=======
      // Function to load any markdown file
      async function loadMarkdownFile(filename, scrollToId = null) {
        try {
          const res = await fetch(filename);
          if (!res.ok) throw new Error(`${filename} not found`);
          const md = await res.text();

          // Configure marked and highlight
          marked.setOptions({
            headerIds: true,
            mangle: false,
            highlight: function (code, lang) {
              try {
                return hljs.highlightAuto(code, lang ? [lang] : undefined)
                  .value;
              } catch (e) {
                return hljs.highlightAuto(code).value;
              }
            },
          });

          const html = marked.parse(md);
          const article = document.getElementById("article");
          article.innerHTML = html;

          // Add anchors to headings
          document
            .querySelectorAll(
              "#article h1, #article h2, #article h3, #article h4, #article h5, #article h6"
            )
            .forEach((h) => {
              const id =
                h.id ||
                h.textContent
                  .trim()
                  .toLowerCase()
                  .replace(/[^a-z0-9]+/g, "-");
              h.id = id;
              const a = document.createElement("a");
              a.className = "heading-anchor";
              a.href = "#" + id;
              a.title = "Link to " + h.textContent.trim();
              a.innerHTML = "¶";
              h.appendChild(a);
            });

          // Update current file tracker
          currentMarkdownFile = filename;

          // Scroll to specific section if requested, otherwise scroll to top
          if (scrollToId) {
            setTimeout(() => {
              const element = document.getElementById(scrollToId);
              if (element) {
                element.scrollIntoView({ behavior: "smooth", block: "start" });
                history.pushState(null, "", "#" + scrollToId);
                element.classList.add("highlight-section");
                setTimeout(() => element.classList.remove("highlight-section"), 1000);
              }
            }, 100);
          } else {
            window.scrollTo({ top: 0, behavior: "smooth" });
          }

          buildTOC();
          initSearch(md);
          initActiveObserver();
          hljs.highlightAll();

          // Update URL
          if (!scrollToId) {
            history.pushState(null, "", filename === "README.md" ? "./" : `?file=${filename}`);
          }
        } catch (err) {
          document.getElementById("article").innerHTML =
            `<div class="error-panel"><h2>Unable to load ${filename}</h2><p>` +
            err.message +
            `</p><p><a href="${filename}">Open raw ${filename}</a></p></div>`;
        }
      }

      // Enhanced renderReadme function
      async function renderReadme() {
        try {
          const res = await fetch("README.md");
          if (!res.ok) throw new Error("README.md not found");
          const md = await res.text();

          // Configure marked and highlight
          marked.setOptions({
            headerIds: true,
            mangle: false,
            highlight: function (code, lang) {
              try {
                return hljs.highlightAuto(code, lang ? [lang] : undefined)
                  .value;
              } catch (e) {
                return hljs.highlightAuto(code).value;
              }
            },
          });

          const html = marked.parse(md);
          const article = document.getElementById("article");
          article.innerHTML = html;

          // Add anchors to headings and small animated anchor links
          document
            .querySelectorAll(
              "#article h1, #article h2, #article h3, #article h4, #article h5, #article h6"
            )
            .forEach((h) => {
              const id =
                h.id ||
                h.textContent
                  .trim()
                  .toLowerCase()
                  .replace(/[^a-z0-9]+/g, "-");
              h.id = id;
              const a = document.createElement("a");
              a.className = "heading-anchor";
              a.href = "#" + id;
              a.title = "Link to " + h.textContent.trim();
              a.innerHTML = "¶";
              h.appendChild(a);
            });

          buildTOC();
          initSearch(md);
          initActiveObserver();
          hljs.highlightAll();
        } catch (err) {
          document.getElementById("article").innerHTML =
            '<div class="error-panel"><h2>Unable to load README</h2><p>' +
            err.message +
            '</p><p><a href="README.md">Open raw README.md</a></p></div>';
        }
      }

      renderReadme();

      // Theme toggle
      const themeToggle = document.getElementById('theme-toggle');
      const html = document.documentElement;
      const savedTheme = localStorage.getItem('theme') || 'dark';
      
      html.setAttribute('data-theme', savedTheme);
      themeToggle.textContent = savedTheme === 'dark' ? '🌙' : '☀️';

      themeToggle.addEventListener('click', () => {
        const current = html.getAttribute('data-theme');
        const next = current === 'dark' ? 'light' : 'dark';
        html.setAttribute('data-theme', next);
        localStorage.setItem('theme', next);
        themeToggle.textContent = next === 'dark' ? '🌙' : '☀️';
      });
    </script>
>>>>>>> 2d0e15b7

        buildTOC();
        initSearch(md);
        initActiveObserver();
        hljs.highlightAll();
      } catch (err) {
        document.getElementById("article").innerHTML =
          '<div class="error-panel"><h2>Unable to load README</h2><p>' +
          err.message +
          '</p><p><a href="README.md">Open raw README.md</a></p></div>';
      }
    }

    renderReadme();
  </script>

  <!-- Footer Section  -->
  <footer class="site-footer">
    <div class="footer-inner">
      <div class="footer-col footer-brand">
        <span class="logo-blob" aria-hidden="true"></span>
        <span class="footer-title">Hacktoberfest 2025</span>
      </div>

<<<<<<< HEAD
      <div class="footer-col">
        <h4>Quick Links</h4>
        <nav class="footer-links" aria-label="Footer navigation">
          <a href="#what-is-hacktoberfest">Overview</a>
          <a href="https://github.com/avinash201199/Hacktoberfest2025" target="_blank" rel="noopener">Projects</a>
          <a href="#resources">Resources</a>
        </nav>
      </div>
=======
        <div class="footer-col">
          <h4>Quick Links</h4>
          <nav class="footer-links" aria-label="Footer navigation">
            <a href="#what-is-hacktoberfest">Overview</a>
            <a href="projects.html" target="_blank" rel="noopener">Projects</a>
            <a href="#resources">Resources</a>
          </nav>
        </div>
>>>>>>> 2d0e15b7

      <div class="footer-col">
        <h4>Stay Connected</h4>
        <div class="footer-socials">
          <a href="https://github.com/avinash201199/Hacktoberfest2025" target="_blank" rel="noopener"
            aria-label="GitHub">
            <svg xmlns="http://www.w3.org/2000/svg" width="18" height="18" viewBox="0 0 24 24" fill="currentColor"
              style="margin-right: 6px">
              <path d="M12 .297c-6.63 0-12 5.373-12 12 0 5.303 
              3.438 9.8 8.205 11.385.6.113.82-.258.82-.577 
              0-.285-.01-1.04-.015-2.04-3.338.724-4.042-1.61-4.042-1.61 
              -.546-1.385-1.333-1.754-1.333-1.754-1.09-.744.084-.729.084-.729 
              1.205.084 1.84 1.236 1.84 1.236 1.07 1.835 2.807 
              1.305 3.492.998.108-.776.418-1.305.76-1.605-2.665-.3-5.466-1.334-5.466-5.93 
              0-1.31.465-2.38 1.235-3.22-.135-.303-.54-1.523.105-3.176 
              0 0 1.005-.322 3.3 1.23a11.5 11.5 0 0 1 3-.405c1.02.005 
              2.045.138 3 .405 2.28-1.552 3.285-1.23 3.285-1.23 
              .645 1.653.24 2.873.12 3.176.765.84 1.23 1.91 
              1.23 3.22 0 4.61-2.805 5.625-5.475 
              5.92.435.375.81 1.096.81 2.22 
              0 1.606-.015 2.896-.015 3.286 
              0 .315.21.69.825.57C20.565 22.092 
              24 17.592 24 12.297c0-6.627-5.373-12-12-12" />
            </svg>
            GitHub
          </a>
        </div>
      </div>
    </div>

    <div class="footer-bottom">
      <p>
        <strong>Hacktoberfest 2025</strong>. Open-source & community-driven.
      </p>
    </div>
  </footer>
</body>

</html><|MERGE_RESOLUTION|>--- conflicted
+++ resolved
@@ -711,9 +711,7 @@
         width: 100%;
         height: auto;
         position: relative;
-<<<<<<< HEAD
         order: 2
-=======
         padding: 0.5rem 1rem;
         color: var(--hf-light);
         text-decoration: none;
@@ -751,7 +749,6 @@
         text-decoration: none;
         transition: all 0.3s ease;
         box-shadow: 0 4px 15px rgba(155, 89, 182, 0.3);
->>>>>>> 2d0e15b7
       }
 
       .topnav {
@@ -771,7 +768,6 @@
       }
 
       #article h1 {
-<<<<<<< HEAD
         font-size: 1.9rem
       }
     }
@@ -817,7 +813,6 @@
         </button>
         <button id="theme-toggle-btn" class="nav-btn" title="Toggle theme" aria-label="Toggle theme">
         </button>
-=======
         font-size: 2.5rem;
         margin: 2rem 0 1.5rem;
         color: var(--hf-orange);
@@ -1350,7 +1345,6 @@
             ☰
           </button>
         </div>
->>>>>>> 2d0e15b7
       </div>
     </div>
   </header>
@@ -1814,7 +1808,6 @@
           history.pushState(null, "", "#" + id);
         }
       });
-<<<<<<< HEAD
     });
 
     // Enhanced renderReadme function
@@ -1834,7 +1827,6 @@
                 .value;
             } catch (e) {
               return hljs.highlightAuto(code).value;
-=======
 
       // Track the currently loaded markdown file
       let currentMarkdownFile = "README.md";
@@ -1898,12 +1890,10 @@
                 heading.id = id; // Ensure the ID is set correctly
                 break;
               }
->>>>>>> 2d0e15b7
             }
           },
         });
 
-<<<<<<< HEAD
         const html = marked.parse(md);
         const article = document.getElementById("article");
         article.innerHTML = html;
@@ -1928,7 +1918,6 @@
             a.innerHTML = "¶";
             h.appendChild(a);
           });
-=======
       // Function to load any markdown file
       async function loadMarkdownFile(filename, scrollToId = null) {
         try {
@@ -2086,7 +2075,6 @@
         themeToggle.textContent = next === 'dark' ? '🌙' : '☀️';
       });
     </script>
->>>>>>> 2d0e15b7
 
         buildTOC();
         initSearch(md);
@@ -2111,7 +2099,6 @@
         <span class="footer-title">Hacktoberfest 2025</span>
       </div>
 
-<<<<<<< HEAD
       <div class="footer-col">
         <h4>Quick Links</h4>
         <nav class="footer-links" aria-label="Footer navigation">
@@ -2120,7 +2107,6 @@
           <a href="#resources">Resources</a>
         </nav>
       </div>
-=======
         <div class="footer-col">
           <h4>Quick Links</h4>
           <nav class="footer-links" aria-label="Footer navigation">
@@ -2129,7 +2115,6 @@
             <a href="#resources">Resources</a>
           </nav>
         </div>
->>>>>>> 2d0e15b7
 
       <div class="footer-col">
         <h4>Stay Connected</h4>
