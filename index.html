--- conflicted
+++ resolved
@@ -1,6 +1,5 @@
 <!DOCTYPE html>
 <html lang="en">
-<<<<<<< HEAD
 <head>
   <meta charset="utf-8" />
   <meta name="viewport" content="width=device-width,initial-scale=1" />
@@ -42,7 +41,6 @@
       r.style.setProperty('--hf-gradient', `linear-gradient(135deg, ${p.a}, ${p.b})`);
     })();
   </script>
-=======
   <head>
     <meta charset="utf-8" />
     <meta name="viewport" content="width=device-width,initial-scale=1" />
@@ -617,7 +615,6 @@
       font-size: 0.95rem;
     }
   </style>
->>>>>>> f941420e
 </head>
 <body>
   <header class="topnav" role="banner">
@@ -684,7 +681,6 @@
           <h1 class="loading-title">Loading README.md…</h1>
         </article>
       </div>
-<<<<<<< HEAD
     </main>
   </div>
 
@@ -729,7 +725,6 @@
             a.innerHTML = '';
             h.appendChild(a);
           });
-=======
     </header>
 
     <div class="site">
@@ -740,7 +735,6 @@
             2025</a
           >
         </div>
->>>>>>> f941420e
 
         <div class="search-wrapper">
           <input
@@ -1135,7 +1129,6 @@
         }
       });
 
-<<<<<<< HEAD
   <!-- Footer Section  -->
   <footer class="site-footer" role="contentinfo">
     <div class="footer-inner">
@@ -1159,7 +1152,6 @@
         <ul class="footer-socials" aria-label="Social links">
           <li><a href="https://github.com/avinash201199/Hacktoberfest2025" target="_blank" rel="noopener" aria-label="GitHub"><svg xmlns="http://www.w3.org/2000/svg" width="18" height="18" viewBox="0 0 24 24" fill="currentColor" aria-hidden="true"><path d="M12 .297c-6.63 0-12 5.373-12 12 0 5.303 3.438 9.8 8.205 11.385.6.113.82-.258.82-.577 0-.285-.01-1.04-.015-2.04-3.338.724-4.042-1.61-4.042-1.61-.546-1.385-1.333-1.754-1.333-1.754-1.09-.744.084-.729.084-.729 1.205.084 1.84 1.236 1.84 1.236 1.07 1.835 2.807 1.305 3.492.998.108-.776.418-1.305.76-1.605-2.665-.3-5.466-1.334-5.466-5.93 0-1.31.465-2.38 1.235-3.22-.135-.303-.54-1.523.105-3.176 0 0 1.005-.322 3.3 1.23a11.5 11.5 0 0 1 3-.405c1.02.005 2.045.138 3 .405 2.28-1.552 3.285-1.23 3.285-1.23.645 1.653.24 2.873.12 3.176.765.84 1.23 1.91 1.23 3.22 0 4.61-2.805 5.625-5.475 5.92.435.375.81 1.096.81 2.22 0 1.606-.015 2.896-.015 3.286 0 .315.21.69.825.57C20.565 22.092 24 17.592 24 12.297c0-6.627-5.373-12-12-12"/></svg> GitHub</a></li>
         </ul>
-=======
       // Smooth scroll for nav links
       document.querySelectorAll(".nav-links a").forEach((link) => {
         link.addEventListener("click", (e) => {
@@ -1325,17 +1317,14 @@
             </a>
           </div>
         </div>
->>>>>>> f941420e
       </div>
 
-<<<<<<< HEAD
     <div class="footer-bottom">
       <p><small>&copy; <span id="year">2025</span> <strong>Hacktoberfest 2025</strong> — Open-source & community-driven.</small></p>
     </div>
   </footer>
   <script>document.getElementById('year').textContent = new Date().getFullYear();</script>
 </body>
-=======
       <div class="footer-bottom">
         <p>
           <strong>Hacktoberfest 2025</strong>. Open-source & community-driven.
@@ -1343,5 +1332,4 @@
       </div>
     </footer>
   </body>
->>>>>>> f941420e
 </html>