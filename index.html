<!DOCTYPE html>
<html lang="en">
  <head>
    <meta charset="utf-8" />
    <meta name="viewport" content="width=device-width,initial-scale=1" />
    <title>Hacktoberfest 2025 — Guide</title>
    <link rel="icon" type="image/png" href="assets/Favicon.png">

    <!-- OpenGraph / Social preview -->
    <meta
      property="og:title"
      content="How to Participate in Hacktoberfest 2025 — Guide"
    />
    <meta
      property="og:description"
      content="Step-by-step guide, beginner repos, best practices and resources for Hacktoberfest 2025."
    />
    <meta property="og:image" content="assets/og-image.svg" />
    <meta property="og:type" content="website" />
    <meta name="twitter:card" content="summary_large_image" />

    <link rel="stylesheet" href="assets/style.css" />

    <!-- Highlight.js and Marked (CDN) -->
    <link
      rel="stylesheet"
      href="https://cdnjs.cloudflare.com/ajax/libs/highlight.js/11.8.0/styles/github-dark.min.css"
    />
    <script src="https://cdnjs.cloudflare.com/ajax/libs/marked/5.1.1/marked.min.js"></script>
    <script src="https://cdnjs.cloudflare.com/ajax/libs/highlight.js/11.8.0/highlight.min.js"></script>

    <style>
      :root {
        --hf-orange: #ff8a65;
        --hf-purple: #9b59b6;
        --hf-dark: #183153;
        --hf-light: #ffffff;
        --spacing-sm: 0.5rem;
        --spacing-md: 1rem;
        --spacing-lg: 2rem;
      }

      .logo-blob {
        display: inline-block;
        width: 2em;
        height: 2em;
        margin-right: 0.5em;
        background: linear-gradient(135deg, var(--hf-orange), var(--hf-purple));
        border-radius: 50%;
        animation: blob 2.5s infinite ease-in-out;
        box-shadow: 0 0 15px rgba(255, 138, 101, 0.3);
      }

<<<<<<< HEAD
<head>
  <meta charset="utf-8" />
  <meta name="viewport" content="width=device-width,initial-scale=1" />
  <title>Hacktoberfest 2025 — Guide</title>
  <link rel="icon" type="image/png" href="assets/Favicon.png">

  <!-- OpenGraph / Social preview -->
  <meta property="og:title" content="How to Participate in Hacktoberfest 2025 — Guide" />
  <meta property="og:description"
    content="Step-by-step guide, beginner repos, best practices and resources for Hacktoberfest 2025." />
  <meta property="og:image" content="assets/og-image.svg" />
  <meta property="og:type" content="website" />
  <meta name="twitter:card" content="summary_large_image" />

  <link rel="stylesheet" href="assets/style.css" />

  <!-- Highlight.js and Marked (CDN) -->
  <link rel="stylesheet" href="https://cdnjs.cloudflare.com/ajax/libs/highlight.js/11.8.0/styles/github-dark.min.css" />
  <script src="https://cdnjs.cloudflare.com/ajax/libs/marked/5.1.1/marked.min.js"></script>
  <script src="https://cdnjs.cloudflare.com/ajax/libs/highlight.js/11.8.0/highlight.min.js"></script>

  <style>
    /* --- START: Dark/Light Mode Implementation --- */


    /*
  Updated theme-aware CSS (dark + light) for your site.
  - Consolidates variables so toggling `body.light-mode` updates the whole UI.
  - Removes hard-coded colours and maps components to variables.
  - Improved responsive behaviour for sidebar/content/footer.
  - Smooth transitions and accessible focus states.

  Usage:
  - Replace your existing CSS file with this file (or merge sensibly).
  - Keep your JS toggle to add/remove `body.light-mode` (see JS snippet in chat).
*/

    /* ---------- Root variables (dark theme defaults) ---------- */
    :root {
      /* Accents */
      --accent-orange: #ff8a65;
      /* primary accent */
      --accent-purple: #9b59b6;
      /* secondary accent */
      --accent-dark: #183153;
      /* deep/nav tint */

      /* Surfaces & layout */
      --bg: #071126;
      /* page background */
      --surface: rgba(24, 49, 83, 0.95);
      /* panels, sidebar */
      --glass: rgba(255, 255, 255, 0.02);
      /* glassy overlay */
      --code-bg: rgba(0, 0, 0, 0.32);
      --input-bg: rgba(255, 255, 255, 0.06);

      /* Text & borders */
      --text: #ffffff;
      --muted: #9fb1c7;
      --on-accent: #ffffff;
      --border: rgba(255, 255, 255, 0.08);

      /* Nav / footer backgrounds (can hold gradients) */
      --nav-bg: linear-gradient(135deg, var(--accent-dark), var(--accent-purple));
      --footer-start: rgba(24, 49, 83, 0.96);
      --footer-end: rgba(155, 89, 182, 0.92);

      /* Shadows */
      --shadow: rgba(0, 0, 0, 0.25);
      --soft-shadow: 0 8px 32px rgba(0, 0, 0, 0.12);

      /* spacing */
      --spacing-sm: 0.5rem;
      --spacing-md: 1rem;
      --spacing-lg: 2rem;

      /* small helpers */
      --radius-lg: 20px;
      --radius-pill: 50px;
    }

    /* ---------- Light mode overrides ---------- */
    body.light-mode {
      --accent-orange: #f97316;
      --accent-purple: #8a5cf684;
      --accent-dark: #eaf3ff;
      /* lighter/nav tint for subtle gradients */

      --bg: #eecbff4f;
      /* page background */
      --surface: #ffffff;
      /* panels */
      --glass: rgba(0, 0, 0, 0.02);
      /* subtle glass effect preserved */
      --code-bg: #f3f4f6;
      --input-bg: #fff;

      --text: #111827;
      /* body text in light mode */
      --muted: #6b7280;
      --on-accent: #ffffff;
      --border: #d1d5db;

      --nav-bg: linear-gradient(135deg, var(--accent-dark), var(--accent-purple));
      --footer-start: #ffffff;
      --footer-end: #f8f6ff;

      --shadow: rgba(16, 24, 40, 0.06);
      --soft-shadow: 0 10px 30px rgba(16, 24, 40, 0.06);
    }

    /* Backwards compatibility aliases (your previous --hf-* vars) */
    :root {
      --hf-orange: var(--accent-orange);
      --hf-purple: var(--accent-purple);
      --hf-dark: var(--accent-dark);
      --hf-light: var(--on-accent);
    }

    /* ---------- Global styles ---------- */
    * {
      box-sizing: border-box
    }

    html,
    body {
      height: 100%;
    }

    body {
      margin: 0;
      font-family: Inter, system-ui, -apple-system, 'Segoe UI', Roboto, 'Helvetica Neue', Arial;
      background: var(--bg);
      color: var(--text);
      -webkit-font-smoothing: antialiased;
      -moz-osx-font-smoothing: grayscale;
      transition: background 0.35s ease, color 0.35s ease;
    }

    /* Ensure many surface elements transition when theme changes */
    body,
    .topnav,
    .sidebar,
    .content-inner,
    input,
    button,
    a,
    .site-footer {
      transition: background-color 0.35s ease, color 0.35s ease, border-color 0.35s ease, box-shadow 0.35s ease;
    }

    a {
      color: var(--accent-orange);
    }

    /* Focus states (accessibility) */
    :focus {
      outline: none
    }

    :focus-visible {
      outline: 3px solid color-mix(in srgb, var(--accent-orange) 20%, var(--text));
      outline-offset: 3px
    }

    /* ---------- Top navigation ---------- */
    .topnav {
      background: var(--nav-bg);
      color: var(--on-accent);
      padding: calc(var(--spacing-md) - 0.1rem) var(--spacing-lg);
      position: sticky;
      top: 0;
      z-index: 1000;
      box-shadow: 0 4px 18px var(--shadow);
    }

    .topnav-inner {
      display: flex;
      align-items: center;
      justify-content: space-between;
      gap: 1rem
    }

    .nav-links {
      display: flex;
      gap: 1.25rem;
      align-items: center
    }

    .nav-links a {
      color: var(--on-accent);
      text-decoration: none;
      padding: 0.35rem 0.65rem;
      border-radius: 8px
    }

    .nav-links a:hover {
      color: var(--accent-orange)
    }

    .nav-actions {
      display: flex;
      gap: 1rem;
      align-items: center
    }

    .nav-btn {
      background: none;
      border: none;
      color: var(--muted);
      font-size: 1.05rem;
      cursor: pointer;
      padding: 0.35rem;
      border-radius: 8px
    }

    .nav-btn:hover {
      color: var(--on-accent)
    }

    .nav-cta {
      background: linear-gradient(135deg, var(--accent-orange), var(--accent-purple));
      padding: 0.7rem 1.25rem;
      border-radius: var(--radius-pill);
      color: var(--on-accent);
      text-decoration: none;
      display: inline-flex;
      align-items: center;
      gap: 0.5rem;
      box-shadow: var(--soft-shadow);
    }

    .nav-cta:hover {
      transform: translateY(-3px)
    }

    /* ---------- Layout: sidebar + content ---------- */
    .app-shell {
      display: flex;
      gap: 1.5rem;
      align-items: flex-start
    }

    /* Sidebar */
    .sidebar {
      width: 260px;
      min-width: 80px;
      background: var(--surface);
      color: var(--text);
      border-radius: 12px;
      padding: 1rem;
      box-shadow: var(--soft-shadow);
      position: sticky;
      top: 76px;
      height: calc(100vh - 96px);
      overflow: auto;
    }

    /* collapsed variant */
    .sidebar.collapsed {
      width: 80px
    }

    .sidebar .brand {
      display: flex;
      align-items: center;
      gap: 0.6rem
    }

    .sidebar .logo-blob {
      width: 2.1em;
      height: 2.1em;
      border-radius: 50%;
      background: linear-gradient(135deg, var(--accent-orange), var(--accent-purple));
      box-shadow: 0 0 18px color-mix(in srgb, var(--accent-orange) 30%, transparent)
    }

    .sidebar .brand .brand-text {
      font-weight: 700
    }

    /* Hide or adjust items when collapsed */
    .sidebar.collapsed .brand-text,
    .sidebar.collapsed #toc,
    .sidebar.collapsed .search-wrapper,
    .sidebar.collapsed .sidebar-footer,
    .sidebar.collapsed .nav-cta {
      display: none
    }

    /* content area */
    .content {
      flex: 1;
      padding: var(--spacing-lg);
      min-height: calc(100vh - 120px);
    }

    .content-inner {
      max-width: 1200px;
      margin: 0 auto;
      background: linear-gradient(180deg, color-mix(in srgb, var(--surface) 80%, transparent), transparent);
      backdrop-filter: blur(8px);
      border-radius: var(--radius-lg);
      padding: var(--spacing-lg);
      box-shadow: var(--soft-shadow);
    }

    /* minor decors */
    .bg-decor {
      position: absolute;
      inset: 0;
      z-index: 0;
      pointer-events: none
    }

    .bg-decor svg {
      opacity: 0.06;
      transform-origin: center;
      animation: float 8s ease-in-out infinite
    }

    /* ---------- Search wrapper ---------- */
    .search-wrapper {
      position: relative;
      max-width: 600px;
      margin: var(--spacing-md) auto
    }

    .search-wrapper input {
      width: 100%;
      padding: 1rem 3rem 1rem 1.25rem;
      border-radius: 50px;
      border: 1px solid var(--border);
      background: var(--input-bg);
      color: var(--text);
      font-size: 1.05rem;
    }

    .search-wrapper input:focus {
      box-shadow: 0 6px 30px color-mix(in srgb, var(--accent-purple) 16%, transparent);
      border-color: var(--accent-purple)
    }

    .search-ico {
      position: absolute;
      right: 1.2rem;
      top: 50%;
      transform: translateY(-50%);
      opacity: 0.8
    }

    /* ---------- Article/readable content ---------- */
    #article {
      font-size: 16px;
      line-height: 1.75;
      color: var(--text);
      max-width: 880px;
      margin: 0 auto
    }

    #article h1 {
      font-size: 2.4rem;
      margin: 1.6rem 0;
      background: linear-gradient(90deg, var(--accent-orange), var(--accent-purple));
      background-clip: text;
      -webkit-background-clip: text;
      -webkit-text-fill-color: transparent
    }

    #article h2 {
      font-size: 1.6rem;
      margin: 1.2rem 0
    }

    #article p {
      color: var(--muted);
      margin-bottom: 1rem
    }

    #article code {
      background: color-mix(in srgb, var(--accent-purple) 10%, var(--surface));
      padding: 0.18em 0.4em;
      border-radius: 4px
    }

    #article pre {
      background: var(--code-bg);
      padding: 1rem;
      border-radius: 8px;
      overflow: auto
    }

    #article table {
      width: 100%;
      border-collapse: collapse;
      margin: 1rem 0
    }

    #article th,
    #article td {
      padding: 0.75rem;
      border: 1px solid var(--border);
      background: color-mix(in srgb, var(--surface) 70%, transparent)
    }

    #article th {
      background: color-mix(in srgb, var(--accent-purple) 8%, var(--surface));
      color: var(--accent-orange)
    }

    /* ---------- Resources cards/grid ---------- */
    .resources-section {
      padding: var(--spacing-lg) 0;
      margin: var(--spacing-lg) 0
    }

    .resources-grid {
      display: grid;
      grid-template-columns: repeat(auto-fit, minmax(280px, 1fr));
      gap: var(--spacing-lg)
    }

    .resource-category {
      background: var(--glass);
      border: 1px solid var(--border);
      padding: var(--spacing-lg);
      border-radius: 12px
    }

    .resource-category:hover {
      transform: translateY(-6px);
      box-shadow: 0 14px 40px color-mix(in srgb, var(--accent-purple) 12%, transparent)
    }

    .resource-title {
      font-weight: 600
    }

    /* ---------- Footer ---------- */
    .site-footer {
      background: linear-gradient(135deg, var(--footer-start), var(--footer-end));
      color: var(--text);
      padding: var(--spacing-lg) 0;
      margin-top: var(--spacing-lg);
      box-shadow: 0 -10px 30px var(--shadow);
      border-top: 1px solid var(--border);
      position: relative;
      overflow: hidden;
    }

    .site-footer::before {
      content: "";
      position: absolute;
      top: 0;
      left: 0;
      right: 0;
      bottom: 0;
      background: radial-gradient(circle at top left, var(--accent-purple) 0%, transparent 60%),
        radial-gradient(circle at bottom right, var(--accent-orange) 0%, transparent 60%);
      opacity: 0.1;
    }

    .footer-inner {
      max-width: 1200px;
      margin: 0 auto;
      padding: 0 var(--spacing-lg);
      display: grid;
      grid-template-columns: repeat(auto-fit, minmax(220px, 1fr));
      gap: var(--spacing-lg);
      position: relative;
      z-index: 2;
    }

    .footer-col h4 {
      color: var(--accent-orange);
      font-weight: 700;
      margin-bottom: var(--spacing-sm);
    }

    .footer-links a {
      display: block;
      color: color-mix(in srgb, var(--text) 80%, transparent);
      text-decoration: none;
      margin-bottom: 0.4rem;
      transition: all 0.25s ease;
    }

    .footer-links a:hover {
      color: var(--accent-purple);
      transform: translateX(5px);
    }

    .footer-socials a {
      display: inline-flex;
      align-items: center;
      color: var(--text);
      text-decoration: none;
      font-weight: 500;
      transition: color 0.3s ease, transform 0.3s ease;
    }

    .footer-socials a:hover {
      color: var(--accent-orange);
      transform: translateY(-2px);
    }

    .footer-brand {
      display: flex;
      align-items: center;
      gap: 0.6rem;
    }

    .footer-brand .logo-blob {
      width: 2.2em;
      height: 2.2em;
      border-radius: 50%;
      background: linear-gradient(135deg, var(--accent-orange), var(--accent-purple));
      box-shadow: 0 0 20px color-mix(in srgb, var(--accent-purple) 40%, transparent);
    }

    .footer-title {
      font-weight: 700;
      font-size: 1.15rem;
    }

    .footer-bottom {
      text-align: center;
      border-top: 1px solid var(--border);
      padding-top: var(--spacing-sm);
      color: color-mix(in srgb, var(--text) 80%, transparent);
      font-size: 0.95rem;
      position: relative;
      z-index: 2;
    }

    /* Light mode adjustment for a subtle purple theme */
    body.light-mode .site-footer {
      background: linear-gradient(135deg, #f9f7ff, #ece9ff);
      color: #1e1b4b;
    }

    body.light-mode .footer-col h4 {
      color: #7c3aed;
    }

    body.light-mode .footer-links a:hover {
      color: #a855f7;
    }

    body.light-mode .footer-socials a:hover {
      color: #7c3aed;
    }

    /* ---------- UI micro-interactions ---------- */
    .logo-blob {
      display: inline-block;
      width: 2em;
      height: 2em;
      margin-right: 0.5em;
      background: linear-gradient(135deg, var(--accent-orange), var(--accent-purple));
      border-radius: 50%;
      box-shadow: 0 0 18px color-mix(in srgb, var(--accent-orange) 30%, transparent);
      animation: blob 2.5s infinite ease-in-out
    }

    @keyframes blob {

      0%,
      100% {
        transform: scale(1)
      }

      50% {
        transform: scale(1.08)
      }
    }

    .site::after {
      content: '';
      position: absolute;
      left: 0;
      right: 0;
      top: 0;
      height: 4px;
      background: linear-gradient(90deg, transparent, color-mix(in srgb, var(--on-accent) 40%, transparent), transparent);
      z-index: 1;
      animation: shine 1.8s infinite
    }

    @keyframes shine {
      0% {
        background-position: -200% 0
      }

      100% {
        background-position: 200% 0
      }
    }

    @keyframes float {

      0%,
      100% {
        transform: translateY(-50%) scale(1)
      }

      50% {
        transform: translateY(-50%) scale(1.04)
      }
    }

    /* Utilities */
    .fade-in {
      animation: fadeIn .8s ease-out forwards
    }

    @keyframes fadeIn {
      from {
        opacity: 0;
        transform: translateY(20px)
=======
      @keyframes blob {
        0%,
        100% {
          transform: scale(1);
        }
        50% {
          transform: scale(1.1);
        }
>>>>>>> d3989b37
      }

      .brand {
        display: flex;
        align-items: center;
      }

      /* Subtle shadow animation for header */
      .site {
        position: relative;
      }

      .site::after {
        content: "";
        position: absolute;
        top: 0;
        left: 0;
        right: 0;
        height: 4px;
        background: linear-gradient(
          to right,
          transparent,
          rgba(255, 255, 255, 0.3),
          transparent
        );
        z-index: 1;
        animation: shine 1.5s infinite;
      }

      @keyframes shine {
        0% {
          background-position: -200% 0;
        }
        100% {
          background-position: 200% 0;
        }
      }

      .bg-decor {
        position: absolute;
        top: 0;
        left: 0;
        right: 0;
        bottom: 0;
        z-index: 0;
        pointer-events: none;
        overflow: hidden;
      }

      .bg-decor svg {
        position: absolute;
        width: 100%;
        height: 100%;
        top: 50%;
        left: 50%;
        transform: translate(-50%, -50%);
        opacity: 0.1;
        animation: float 6s ease-in-out infinite;
      }

      @keyframes float {
        0%,
        100% {
          transform: translate(-50%, -50%) scale(1);
        }
        50% {
          transform: translate(-50%, -50%) scale(1.05);
        }
      }

      /* Top navigation bar styles */
      .topnav {
        background: linear-gradient(135deg, var(--hf-dark), var(--hf-purple));
        color: var(--hf-light);
        padding: var(--spacing-md) var(--spacing-lg);
        position: sticky;
        top: 0;
        z-index: 1000;
        box-shadow: 0 2px 20px rgba(0, 0, 0, 0.2);
      }

      .topnav-inner {
        display: flex;
        justify-content: space-between;
        align-items: center;
      }

      .nav-links {
        display: flex;
        gap: 1.5rem;
      }

      .nav-links a {
        position: relative;
<<<<<<< HEAD
        order: 2 padding: 0.5rem 1rem;
=======
        padding: 0.5rem 1rem;
>>>>>>> d3989b37
        color: var(--hf-light);
        text-decoration: none;
        transition: all 0.3s ease;
      }

      .nav-links a:hover {
        color: var(--hf-orange);
      }


      .nav-actions {
        display: flex;
        gap: 1rem;
      }

      .nav-btn {
        background: none;
        border: none;
        color: #9fb1c7;
        font-size: 1.2rem;
        cursor: pointer;
        transition: color 0.3s;
      }

      .nav-btn:hover {
        color: #fff;
      }

      .nav-cta {
        background: linear-gradient(135deg, var(--hf-orange), var(--hf-purple));
        padding: 0.8rem 1.5rem;
        border-radius: 50px;
        color: var(--hf-light);
        text-decoration: none;
        transition: all 0.3s ease;
        box-shadow: 0 4px 15px rgba(155, 89, 182, 0.3);
      }

      .nav-cta:hover {
        transform: translateY(-2px);
        box-shadow: 0 6px 20px rgba(155, 89, 182, 0.4);
      }

      /* Content layout and search enhancements */
      .content {
        padding: var(--spacing-lg);
        background: linear-gradient(
          135deg,
          rgba(155, 89, 182, 0.1),
          rgba(255, 138, 101, 0.1)
        );
        min-height: calc(100vh - 60px);
      }

      .content-inner {
        max-width: 1200px;
        margin: 0 auto;
        background: rgba(255, 255, 255, 0.02);
        backdrop-filter: blur(10px);
        border-radius: 20px;
        padding: var(--spacing-lg);
        box-shadow: 0 8px 32px rgba(0, 0, 0, 0.1);
      }

      .search-wrapper {
        position: relative;
        max-width: 600px;
        margin: var(--spacing-md) auto;
      }

      .search-wrapper input {
        width: 100%;
        padding: 1rem 3rem 1rem 1.5rem;
        background: rgba(255, 255, 255, 0.1);
        border: 2px solid rgba(255, 255, 255, 0.1);
        border-radius: 50px;
        color: var(--hf-light);
        font-size: 1.1rem;
        transition: all 0.3s ease;
      }

      .search-wrapper input:focus {
        background: rgba(255, 255, 255, 0.15);
        border-color: var(--hf-purple);
        box-shadow: 0 0 25px rgba(155, 89, 182, 0.2);
        outline: none;
      }

      .search-ico {
        position: absolute;
        right: 1.2rem;
        top: 50%;
        transform: translateY(-50%);
        color: var(--hf-light);
        opacity: 0.7;
        pointer-events: none;
      }

      /* Improved readability */
      #article {
        font-size: 16px;
        line-height: 1.8;
        color: var(--hf-light);
        max-width: 800px;
        margin: 0 auto;
      }

      #article h1 {
<<<<<<< HEAD
        font-size: 1.9rem
      }
    }

    /* ---------- Small helpers for light-mode tweaks ---------- */
    body.light-mode .nav-links a {
      color: var(--text)
    }

    body.light-mode .sidebar {
      box-shadow: var(--soft-shadow)
    }

    body.light-mode #article p {
      color: var(--muted)
    }

    /* End of file */
  </style>
</head>

<body>
  <a href="#content" class="skip-link">Skip to main content</a>
  <header class="topnav" role="banner">
    <div class="topnav-inner">
      <a class="brand" href="./" title="Home"><span class="logo-blob" aria-hidden="true"></span><span
          class="brand-text">Hacktoberfest 2025</span></a>

      <nav class="nav-links" aria-label="Main navigation">
        <a href="#what-is-hacktoberfest">Overview</a>
        <a href="#my-beginners-friendly-repos-to-contribute">Projects</a>
        <a href="#how-to-participate">How To</a>
        <a href="#resources">Resources</a>
      </nav>

      <div class="nav-actions">
        <button id="nav-search-btn" class="nav-btn" title="Search (/)" aria-label="Open search">
          🔎
        </button>
        <a class="nav-cta" href="https://github.com/avinash201199/Hacktoberfest2025" target="_blank"
          rel="noopener">GitHub</a>
        <button id="hamburger" class="nav-btn" aria-label="Toggle sidebar menu" aria-expanded="false">
          ☰
        </button>
        <button id="theme-toggle" class="nav-btn" aria-label="Toggle between dark and light mode">
        </button>
=======
>>>>>>> d3989b37
        font-size: 2.5rem;
        margin: 2rem 0 1.5rem;
        color: var(--hf-orange);
        background: linear-gradient(90deg, var(--hf-orange), var(--hf-purple));
        background-clip: text;
        -webkit-background-clip: text;
        -webkit-text-fill-color: transparent;
        }

        #article h2 {
        font-size: 1.8rem;
        margin: 2rem 0 1rem;
        color: var(--hf-light);
        }

        #article h3 {
        font-size: 1.4rem;
        margin: 1.5rem 0 1rem;
        color: var(--hf-orange);
        }

        #article p {
        margin-bottom: 1.2rem;
        font-size: 1.1rem;
        color: rgba(255, 255, 255, 0.9);
        }

        #article ul,
        #article ol {
        padding-left: 1.5rem;
        margin-bottom: 1.2rem;
        }

        #article li {
        margin-bottom: 0.5rem;
        }

        #article code {
        background: rgba(155, 89, 182, 0.1);
        padding: 0.2em 0.4em;
        border-radius: 3px;
        font-size: 0.9em;
        }

        #article pre {
        margin: 1.5rem 0;
        padding: 1rem;
        border-radius: 8px;
        background: rgba(0, 0, 0, 0.3);
        }

        #article table {
        width: 100%;
        margin: 1.5rem 0;
        border-collapse: collapse;
        }

        #article th,
        #article td {
        padding: 0.8rem;
        border: 1px solid rgba(255, 255, 255, 0.1);
        background: rgba(255, 255, 255, 0.02);
        }

        #article th {
        background: rgba(155, 89, 182, 0.1);
        color: var(--hf-orange);
        }

        /* Enhanced search results */
        .search-highlight {
        background: linear-gradient(
        120deg,
        rgba(255, 138, 101, 0.2),
        rgba(155, 89, 182, 0.2)
        );
        border-radius: 3px;
        padding: 0.2em 0;
        }

        .search-wrapper input:focus + .search-ico {
        color: var(--hf-orange);
        opacity: 1;
        }

        /* Smooth scroll padding for header */
        html {
        scroll-padding-top: 80px;
        }

        /* Mobile optimizations */
        @media (max-width: 768px) {
        #article {
        font-size: 15px;
        padding: 0 1rem;
        }

        #article h1 {
        font-size: 2rem;
        }
        #article h2 {
        font-size: 1.5rem;
        }
        #article h3 {
        font-size: 1.2rem;
        }
        }

        /* Sidebar styles for collapsed state */
        .sidebar.collapsed {
        width: 80px;
        }

        .sidebar.collapsed .brand {
        justify-content: center;
        }

        .sidebar.collapsed .brand .logo-blob {
        margin-right: 0;
        }

        .sidebar.collapsed .brand .brand-text {
        display: none;
        }

        .sidebar.collapsed #toc {
        display: none;
        }

        .sidebar.collapsed .toc-toggle {
        display: none;
        }

        .sidebar.collapsed .sidebar-footer {
        display: none;
        }

        .sidebar.collapsed .search-wrapper {
        display: none;
        }

        .sidebar.collapsed .nav-btn {
        display: none;
        }

        .sidebar.collapsed .nav-cta {
        display: none;
        }

        /* Show/Hide arrow button styles */
        .show-sidebar-btn {
        position: fixed;
        top: 50%;
        left: 20px;
        transform: translateY(-50%);
        background: linear-gradient(135deg, var(--hf-orange), var(--hf-purple));
        border: none;
        color: var(--hf-light);
        width: 50px;
        height: 50px;
        border-radius: 50%;
        cursor: pointer;
        font-size: 1.2rem;
        box-shadow: 0 4px 15px rgba(155, 89, 182, 0.3);
        transition: all 0.3s ease;
        z-index: 1001;
        display: none;
        align-items: center;
        justify-content: center;
        }

        .show-sidebar-btn:hover {
        transform: translateY(-50%) scale(1.1);
        box-shadow: 0 6px 20px rgba(155, 89, 182, 0.4);
        }

        .show-sidebar-btn.visible {
        display: flex;
        }

        .show-sidebar-btn::before {
        content: "→";
        transition: transform 0.3s ease;
        }

        .show-sidebar-btn:hover::before {
        transform: translateX(3px);
        }

        @keyframes fadeIn {
        from {
        opacity: 0;
        transform: translateY(20px);
        }
        to {
        opacity: 1;
        transform: translateY(0);
        }
        }

        .fade-in {
        animation: fadeIn 0.8s ease-out forwards;
        }

        /* Smooth transitions */
        .toc-item a {
        transition: all 0.3s ease;
        }

        .toc-item a:hover {
        transform: translateX(10px);
        color: var(--hf-orange);
        }

        /* Active link indicator */
        .toc-item a.active {
        color: var(--hf-orange);
        font-weight: 600;
        padding-left: 1rem;
        border-left: 3px solid var(--hf-orange);
        }

        /* Search results highlight */
        mark {
        background: linear-gradient(120deg, var(--hf-orange), var(--hf-purple));
        padding: 0.1em 0.3em;
        border-radius: 3px;
        color: var(--hf-light);
        }

        /* Section highlight animation */
        .highlight-section {
        animation: highlight-pulse 1s ease-out;
        }

        @keyframes highlight-pulse {
        0% {
        background: rgba(255, 138, 101, 0.2);
        }
        100% {
        background: transparent;
        }
        }

        /* Better sidebar positioning */
        .sidebar {
        position: sticky;
        top: 60px;
        height: calc(100vh - 60px);
        overflow-y: auto;
        background: rgba(24, 49, 83, 0.95);
        backdrop-filter: blur(10px);
        padding: 1rem;
        }

        /* Resources Section Styles */
        .resources-section {
        padding: var(--spacing-lg) 0;
        background: linear-gradient(
        135deg,
        rgba(24, 49, 83, 0.1),
        rgba(155, 89, 182, 0.05)
        );
        margin: var(--spacing-lg) 0;
        border-radius: 20px;
        }

        .resources-grid {
        display: grid;
        grid-template-columns: repeat(auto-fit, minmax(320px, 1fr));
        gap: var(--spacing-lg);
        margin-top: var(--spacing-lg);
        }

        .resource-category {
        background: rgba(255, 255, 255, 0.05);
        backdrop-filter: blur(10px);
        border-radius: 15px;
        padding: var(--spacing-lg);
        border: 1px solid rgba(255, 255, 255, 0.1);
        transition: all 0.3s ease;
        }

        .resource-category:hover {
        transform: translateY(-5px);
        box-shadow: 0 10px 30px rgba(155, 89, 182, 0.2);
        border-color: rgba(255, 138, 101, 0.3);
        }

        .resource-category h4 {
        display: flex;
        align-items: center;
        gap: 0.5rem;
        margin-bottom: var(--spacing-md);
        color: var(--hf-orange);
        font-size: 1.3rem;
        }

        .resource-category h4::before {
        content: attr(data-icon);
        font-size: 1.5rem;
        }

        .resource-list {
        list-style: none;
        padding: 0;
        margin: 0;
        }

        .resource-item {
        margin-bottom: var(--spacing-sm);
        padding: 0.8rem;
        background: rgba(255, 255, 255, 0.03);
        border-radius: 8px;
        border-left: 3px solid transparent;
        transition: all 0.3s ease;
        }

        .resource-item:hover {
        background: rgba(255, 138, 101, 0.1);
        border-left-color: var(--hf-orange);
        transform: translateX(5px);
        }

        .resource-item a {
        color: rgba(255, 255, 255, 0.9);
        text-decoration: none;
        display: flex;
        align-items: flex-start;
        gap: 0.8rem;
        line-height: 1.5;
        }

        .resource-item a:hover {
        color: var(--hf-light);
        }

        .resource-emoji {
        font-size: 1.2rem;
        min-width: 1.5rem;
        }

        .resource-content {
        flex: 1;
        }

        .resource-title {
        font-weight: 600;
        margin-bottom: 0.2rem;
        }

        .resource-desc {
        font-size: 0.9rem;
        color: rgba(255, 255, 255, 0.7);
        line-height: 1.4;
        }

        .resource-tags {
        display: flex;
        flex-wrap: wrap;
        gap: 0.5rem;
        margin-top: 0.5rem;
        }

        .resource-tag {
        background: rgba(155, 89, 182, 0.2);
        color: var(--hf-light);
        padding: 0.2rem 0.6rem;
        border-radius: 12px;
        font-size: 0.75rem;
        border: 1px solid rgba(155, 89, 182, 0.3);
        }

        .resources-intro {
        text-align: center;
        margin-bottom: var(--spacing-lg);
        padding: var(--spacing-md);
        background: rgba(255, 138, 101, 0.1);
        border-radius: 12px;
        border: 1px solid rgba(255, 138, 101, 0.2);
        }

        .resources-intro p {
        margin: 0;
        font-size: 1.1rem;
        color: rgba(255, 255, 255, 0.9);
        }

        /* Footer Styles */
        .site-footer {
        background: linear-gradient(
        135deg,
        rgba(24, 49, 83, 0.96),
        rgba(155, 89, 182, 0.92)
        );
        backdrop-filter: blur(12px);
        color: var(--hf-light);
        margin-top: var(--spacing-lg);
        box-shadow: 0 -6px 25px rgba(0, 0, 0, 0.22);
        padding: var(--spacing-lg) 0 var(--spacing-md);
        }

        .footer-inner {
        max-width: 1200px;
        margin: 0 auto;
        padding: 0 var(--spacing-lg);
        display: grid;
        grid-template-columns: repeat(auto-fit, minmax(220px, 1fr));
        gap: var(--spacing-lg);
        align-items: start;
        }

        .footer-brand {
        display: flex;
        gap: 0.9rem;
        align-items: flex-start;
        }

        .footer-brand .logo-blob {
        width: 2.4em;
        height: 2.4em;
        margin-right: 0;
        box-shadow: 0 0 24px rgba(255, 138, 101, 0.18);
        }

        .footer-col h4 {
        margin: 0 0 var(--spacing-sm);
        font-size: 1.15rem;
        color: var(--hf-orange);
        }

        .footer-title {
        font-size: 1.25rem;
        font-weight: 600;
        }

        .footer-desc {
        margin: 0.45rem 0 0;
        color: rgba(255, 255, 255, 0.86);
        font-size: 0.96rem;
        line-height: 1.6;
        }

        .footer-links {
        display: flex;
        flex-direction: column;
        gap: 0.6rem;
        margin: 0;
        }

        .footer-links a {
        color: rgba(255, 255, 255, 0.85);
        text-decoration: none;
        transition: color 0.22s ease, transform 0.22s ease;
        }

        .footer-links a:hover {
        color: var(--hf-orange);
        transform: translateX(4px);
        }

        .footer-socials {
        display: flex;
        flex-direction: column;
        gap: 0.5rem;
        }

        .footer-socials a {
        color: rgba(255, 255, 255, 0.88);
        text-decoration: none;
        transition: transform 0.18s ease, color 0.18s ease;
        }

        .footer-socials a:hover {
        color: var(--hf-orange);
        transform: translateX(6px);
        }

        .footer-bottom {
        max-width: 1200px;
        margin: 1.25rem auto 0;
        padding: var(--spacing-sm) var(--spacing-lg) 0;
        border-top: 1px solid rgba(255, 255, 255, 0.04);
        text-align: center;
        color: rgba(255, 255, 255, 0.72);
        font-size: 0.95rem;
        }

        /* Focus styles for accessibility */
        :focus-visible {
        outline: 2px solid var(--accent-orange);
        outline-offset: 2px;
        border-radius: 4px;
        }

        /* For better visibility on buttons */
        .nav-btn:focus-visible,
        button:focus-visible {
        outline: 2px solid var(--accent-orange);
        outline-offset: 2px;
        box-shadow: 0 0 0 4px rgba(255, 138, 101, 0.2);
        }

        /* For links */
        a:focus-visible {
        outline: 2px solid var(--accent-purple);
        outline-offset: 2px;
        }
        .skip-link {
        position: absolute;
        top: -40px;
        left: 0;
        background: var(--accent-orange);
        color: var(--on-accent);
        padding: 8px 16px;
        text-decoration: none;
        border-radius: 0 0 4px 0;
        z-index: 9999;
        }

        .skip-link:focus {
        top: 0;
        }


        </style>
        </head>

        <body>
          <a href="#content" class="skip-link">Skip to main content</a>
          <header class="topnav" role="banner">
            <div class="topnav-inner">
              <a class="brand" href="./" title="Home"><span class="logo-blob" aria-hidden="true"></span><span
                  class="brand-text">Hacktoberfest 2025</span></a>

              <nav class="nav-links" aria-label="Main navigation">
                <a href="#what-is-hacktoberfest">Overview</a>
                <a href="projects.html">Projects</a>
                <a href="#how-to-participate">How To</a>
                <a href="#resources">Resources</a>
              </nav>

              <div class="nav-actions">
                <button id="nav-search-btn" class="nav-btn" title="Search (/)" aria-label="Open search">
                  🔎
                </button>
                <button id="theme-toggle" class="nav-btn" title="Toggle theme" aria-label="Toggle dark/light mode">
                  🌙      
                </button>
                <a class="nav-cta" href="https://github.com/avinash201199/Hacktoberfest2025" target="_blank"
                  rel="noopener">GitHub</a>
                <button id="hamburger" class="nav-btn" aria-label="Toggle sidebar menu" aria-expanded="false">
                  ☰
                </button>
              </div>
            </div>
      </div>
<<<<<<< HEAD
  </header>
=======
    </header>

    <div class="site">
      <aside class="sidebar" id="sidebar" aria-label="Table of contents">
        <div class="brand">
          <a href="./" title="Home"
            ><span class="logo-blob" aria-hidden="true"></span
            ><span class="brand-text">Hacktoberfest 2025</span></a
          >
        </div>
>>>>>>> d3989b37

        <div class="search-wrapper">
          <input
            id="search"
            placeholder="Search headings & content..."
            aria-label="Search README contents"
          />
          <svg class="search-ico" viewBox="0 0 24 24" aria-hidden="true">
            <path
              d="M15.5 14h-.79l-.28-.27A6.471 6.471 0 0016 9.5 6.5 6.5 0 109.5 16c1.61 0 3.09-.59 4.23-1.57l.27.28v.79L20 21.5 21.5 20l-6-6z"
            ></path>
          </svg>
        </div>

        <nav id="toc" class="toc">
          <div class="toc-empty">Loading contents…</div>
        </nav>

<<<<<<< HEAD
      <nav id="toc" class="toc">
        <div class="toc-empty">Loading contents…</div>
      </nav>

      <button id="toc-toggle" class="toc-toggle" aria-expanded="true" aria-controls="toc"
        aria-label="Toggle table of contents">Hide</button>

      <footer class="sidebar-footer">
        <a class="btn" href="README.md">View raw README</a>
      </footer>
    </aside>

    <!-- Show sidebar button (appears when sidebar is collapsed) -->
    <button id="show-sidebar-btn" class="show-sidebar-btn" aria-label="Show sidebar" title="Show sidebar"></button>

    <main class="content" id="content" role="main">
      <div class="bg-decor" aria-hidden="true">
        <svg viewBox="0 0 100 100" preserveAspectRatio="none">
          <defs>
            <linearGradient id="grad" x1="0%" y1="0%" x2="100%" y2="100%">
              <stop offset="0%" style="stop-color: var(--hf-purple); stop-opacity: 0.1" />
              <stop offset="100%" style="stop-color: var(--hf-orange); stop-opacity: 0.1" />
            </linearGradient>
          </defs>
          <path d="M0,0 L100,0 L100,100 L0,100 Z" fill="url(#grad)" />
        </svg>
      </div>
      <div class="content-inner fade-in">
        <article id="article">
          <h1 class="loading-title">Loading README.md…</h1>
        </article>
      </div>
    </main>
  </div>
=======
        <button
          id="toc-toggle"
          class="toc-toggle"
          aria-expanded="true"
          aria-controls="toc"
        >
          Hide
        </button>

        <footer class="sidebar-footer">
          <a class="btn" href="README.md">View raw README</a>
        </footer>
      </aside>

      <!-- Show sidebar button (appears when sidebar is collapsed) -->
      <button 
        id="show-sidebar-btn" 
        class="show-sidebar-btn" 
        aria-label="Show sidebar"
        title="Show sidebar"
      ></button>

      <main class="content" id="content" role="main">
        <div class="bg-decor" aria-hidden="true">
          <svg viewBox="0 0 100 100" preserveAspectRatio="none">
            <defs>
              <linearGradient id="grad" x1="0%" y1="0%" x2="100%" y2="100%">
                <stop
                  offset="0%"
                  style="stop-color: var(--hf-purple); stop-opacity: 0.1"
                />
                <stop
                  offset="100%"
                  style="stop-color: var(--hf-orange); stop-opacity: 0.1"
                />
              </linearGradient>
            </defs>
            <path d="M0,0 L100,0 L100,100 L0,100 Z" fill="url(#grad)" />
          </svg>
        </div>
        <div class="content-inner fade-in">
          <article id="article">
            <h1 class="loading-title">Loading README.md…</h1>
          </article>
        </div>
      </main>
    </div>
>>>>>>> d3989b37

    <noscript>
      <div
        style="
          padding: 18px;
          max-width: 720px;
          margin: 18px auto;
          background: #081226;
          border-radius: 10px;
          color: #9fb1c7;
        "
      >
        JavaScript is required to render this site preview. Open
        <a href="README.md">README.md</a> directly to view the content.
      </div>
    </noscript>

    <script>
      // Utility: smooth-scrolling behavior
      document.documentElement.style.scrollBehavior = "smooth";

      // Fetch and render README.md
      async function renderReadme() {
        try {
          const res = await fetch("README.md");
          if (!res.ok) throw new Error("README.md not found");
          const md = await res.text();

          // Configure marked and highlight
          marked.setOptions({
            headerIds: true,
            mangle: false,
            highlight: function (code, lang) {
              try {
                return hljs.highlightAuto(code, lang ? [lang] : undefined)
                  .value;
              } catch (e) {
                return hljs.highlightAuto(code).value;
              }
            },
          });

          const html = marked.parse(md);
          const article = document.getElementById("article");
          article.innerHTML = html;

          // Add anchors to headings and small animated anchor links
          document
            .querySelectorAll(
              "#article h1, #article h2, #article h3, #article h4, #article h5, #article h6"
            )
            .forEach((h) => {
              const id =
                h.id ||
                h.textContent
                  .trim()
                  .toLowerCase()
                  .replace(/[^a-z0-9]+/g, "-");
              h.id = id;
              const a = document.createElement("a");
              a.className = "heading-anchor";
              a.href = "#" + id;
              a.title = "Link to " + h.textContent.trim();
              a.innerHTML = "¶";
              h.appendChild(a);
            });

          buildTOC();
          initSearch(md);
          initActiveObserver();
          hljs.highlightAll();
        } catch (err) {
          document.getElementById("article").innerHTML =
            '<div class="error-panel"><h2>Unable to load README</h2><p>' +
            err.message +
            '</p><p><a href="README.md">Open raw README.md</a></p></div>';
        }
      }

      // Build TOC from headings
      function buildTOC() {
        const toc = document.getElementById("toc");
        toc.innerHTML = "";
        const headings = Array.from(
          document.querySelectorAll("#article h1, #article h2, #article h3")
        );
        if (headings.length === 0) {
          toc.innerHTML = '<div class="toc-empty">No headings found</div>';
          return;
        }

        const list = document.createElement("ul");
        list.className = "toc-list";

        headings.forEach((h) => {
          const li = document.createElement("li");
          li.className = "toc-item toc-" + h.tagName.toLowerCase();
          const a = document.createElement("a");
          a.href = "#" + h.id;
          a.textContent = h.textContent.trim();
          a.addEventListener("click", (e) => {
            e.preventDefault();
            const target = document.getElementById(h.id);
            if (target)
              target.scrollIntoView({ behavior: "smooth", block: "start" });
            history.replaceState(null, "", "#" + h.id);
          });
          li.appendChild(a);
          list.appendChild(li);
        });

        toc.appendChild(list);

        // Add small animated reveal for TOC items
        const tocLinks = Array.from(document.querySelectorAll(".toc-item"));
        tocLinks.forEach((li, i) => {
          li.style.opacity = 0;
          li.style.transform = "translateX(-6px)";
          setTimeout(() => {
            li.style.transition =
              "opacity .36s ease, transform .36s cubic-bezier(.2,.9,.2,1)";
            li.style.opacity = 1;
            li.style.transform = "none";
          }, 120 + i * 40);
        });
      }

      // Search: client-side simple search across headings and content
      function initSearch(mdText) {
        const input = document.getElementById("search");
        const toc = document.getElementById("toc");
        const content = document.getElementById("article");
        let searchTimeout;

        input.addEventListener("input", () => {
          clearTimeout(searchTimeout);
          searchTimeout = setTimeout(() => {
            const q = input.value.trim().toLowerCase();
            const items = Array.from(document.querySelectorAll(".toc-item"));

            // Clear previous highlights
            document.querySelectorAll("#article mark").forEach((m) => {
              m.outerHTML = m.innerHTML;
            });

            if (!q) {
              items.forEach((i) => i.classList.remove("dim"));
              document
                .querySelectorAll("#article mark")
                .forEach((m) => (m.outerHTML = m.innerHTML));
              return;
            }

            // Highlight matches in article text
            const regex = new RegExp(
              "(" + q.replace(/[.*+?^${}()|[\]\\]/g, "\\$&") + ")",
              "ig"
            );
            const walker = document.createTreeWalker(
              document.getElementById("article"),
              NodeFilter.SHOW_TEXT
            );
            const textNodes = [];
            while (walker.nextNode()) textNodes.push(walker.currentNode);

            textNodes.forEach((node) => {
              if (
                !node.parentElement.matches("code, pre, a, .heading-anchor")
              ) {
                const v = node.nodeValue;
                if (v.match(regex)) {
                  const span = document.createElement("span");
                  span.innerHTML = v.replace(regex, "<mark>$1</mark>");
                  node.parentNode.replaceChild(span, node);
                }
              }
            });

            // Dim non-matching TOC items
            items.forEach((i) => {
              const text = i.textContent.toLowerCase();
              if (text.includes(q)) i.classList.remove("dim");
              else i.classList.add("dim");
            });
          }, 300); // Debounce search for better performance
        });

        // Allow pressing Enter to focus first match
        input.addEventListener("keydown", (e) => {
          if (e.key === "Enter") {
            const first = document.querySelector(".toc-item:not(.dim) a");
            if (first) first.click();
          }
        });
      }

      // Highlight active heading via IntersectionObserver
      function initActiveObserver() {
        const options = {
          root: null,
          rootMargin: "0px 0px -60% 0px",
          threshold: 0,
        };
        const obs = new IntersectionObserver((entries) => {
          entries.forEach((entry) => {
            const id = entry.target.id;
            const tocLink = document.querySelector(
              '.toc-item a[href="#' + id + '"]'
            );
            if (entry.isIntersecting) {
              document
                .querySelectorAll(".toc-item a.active")
                .forEach((a) => a.classList.remove("active"));
              if (tocLink) tocLink.classList.add("active");
            }
          });
        }, options);

        document
          .querySelectorAll("#article h1, #article h2, #article h3")
          .forEach((h) => obs.observe(h));
      }

      // TOC toggle for small screens
      document.getElementById("toc-toggle").addEventListener("click", (e) => {
        const sidebar = document.getElementById("sidebar");
        const showBtn = document.getElementById("show-sidebar-btn");
        const expanded = sidebar.classList.toggle("collapsed");
        e.target.textContent = expanded ? "Show" : "Hide";
        e.target.setAttribute("aria-expanded", String(!expanded));
        
        // Show/hide the arrow button
        if (expanded) {
          showBtn.classList.add("visible");
        } else {
          showBtn.classList.remove("visible");
        }
      });
<<<<<<< HEAD
    document.getElementById('hamburger').addEventListener('click', () => {
  const sidebar = document.getElementById('sidebar');
  const showBtn = document.getElementById('show-sidebar-btn');
  const tocToggle = document.getElementById('toc-toggle');
  const hamburger = document.getElementById('hamburger');
  
  const expanded = sidebar.classList.toggle('collapsed');
  
  // Update ARIA state for hamburger button
  hamburger.setAttribute('aria-expanded', String(!expanded));
  
  // Update show button visibility
  if (expanded) {
    showBtn.classList.add('visible');
  } else {
    showBtn.classList.remove('visible');
  }
  
  // Update TOC toggle text
  tocToggle.textContent = expanded ? 'Show' : 'Hide';
  tocToggle.setAttribute('aria-expanded', String(!expanded));
});


    // Auto-collapse sidebar on mobile and handle window resize
    function handleSidebarResponsiveness() {
      const sidebar = document.getElementById("sidebar");
      const showBtn = document.getElementById("show-sidebar-btn");
      const tocToggle = document.getElementById("toc-toggle");
      const isMobile = window.innerWidth <= 900;

      if (isMobile) {
        sidebar.classList.add("collapsed");
        showBtn.classList.add("visible");
        tocToggle.textContent = "Show";
        tocToggle.setAttribute("aria-expanded", "false");
      } else {
=======

      // Show sidebar button functionality
      document.getElementById("show-sidebar-btn").addEventListener("click", () => {
        const sidebar = document.getElementById("sidebar");
        const showBtn = document.getElementById("show-sidebar-btn");
        const tocToggle = document.getElementById("toc-toggle");
        
>>>>>>> d3989b37
        sidebar.classList.remove("collapsed");
        showBtn.classList.remove("visible");
        tocToggle.textContent = "Hide";
        tocToggle.setAttribute("aria-expanded", "true");
      });

      // Navbar interactions: focus search and toggle sidebar
      document
        .getElementById("nav-search-btn")
        .addEventListener("click", () => {
          const s = document.getElementById("search");
          if (s) {
            s.focus();
            s.scrollIntoView({ behavior: "smooth", block: "center" });
          }
        });
      document.getElementById("hamburger").addEventListener("click", () => {
        const sidebar = document.getElementById("sidebar");
        const showBtn = document.getElementById("show-sidebar-btn");
        const tocToggle = document.getElementById("toc-toggle");
        const expanded = sidebar.classList.toggle("collapsed");
        
        // Update show button visibility
        if (expanded) {
          showBtn.classList.add("visible");
        } else {
          showBtn.classList.remove("visible");
        }
        
        // Update TOC toggle text
        tocToggle.textContent = expanded ? "Show" : "Hide";
        tocToggle.setAttribute("aria-expanded", String(!expanded));
      });

      // Auto-collapse sidebar on mobile and handle window resize
      function handleSidebarResponsiveness() {
        const sidebar = document.getElementById("sidebar");
        const showBtn = document.getElementById("show-sidebar-btn");
        const tocToggle = document.getElementById("toc-toggle");
        const isMobile = window.innerWidth <= 900;

        if (isMobile) {
          sidebar.classList.add("collapsed");
          showBtn.classList.add("visible");
          tocToggle.textContent = "Show";
          tocToggle.setAttribute("aria-expanded", "false");
        } else {
          sidebar.classList.remove("collapsed");
          showBtn.classList.remove("visible");
          tocToggle.textContent = "Hide";
          tocToggle.setAttribute("aria-expanded", "true");
        }
      }

      // Initial check and window resize listener
      handleSidebarResponsiveness();
      window.addEventListener("resize", handleSidebarResponsiveness);

      // Close sidebar when clicking outside on mobile
      document.addEventListener("click", (e) => {
        const sidebar = document.getElementById("sidebar");
        const hamburger = document.getElementById("hamburger");
        const showBtn = document.getElementById("show-sidebar-btn");
        const tocToggle = document.getElementById("toc-toggle");
        const isMobile = window.innerWidth <= 900;

        if (
          isMobile &&
          !sidebar.contains(e.target) &&
          !hamburger.contains(e.target) &&
          !showBtn.contains(e.target) &&
          !sidebar.classList.contains("collapsed")
        ) {
          sidebar.classList.add("collapsed");
          showBtn.classList.add("visible");
          tocToggle.textContent = "Show";
          tocToggle.setAttribute("aria-expanded", "false");
        }
      });

      // keyboard shortcut: press '/' to focus search
      document.addEventListener("keydown", (e) => {
        if (
          e.key === "/" &&
          document.activeElement.tagName !== "INPUT" &&
          document.activeElement.tagName !== "TEXTAREA"
        ) {
          e.preventDefault();
          document.getElementById("search").focus();
        }
      });

<<<<<<< HEAD
              // Track the currently loaded markdown file
              let currentMarkdownFile = "README.md";

              // Handle brand/logo click to return to README
              document.querySelectorAll(".brand").forEach((brand) => {
                brand.addEventListener("click", (e) => {
                  if (brand.tagName === "A") {
                    e.preventDefault();
                    loadMarkdownFile("README.md");
                  }
                });
              });

              // Smooth scroll for nav links
              document.querySelectorAll(".nav-links a").forEach((link) => {
                link.addEventListener("click", (e) => {
                  const href = link.getAttribute("href");

                  // If link has target _blank or points to projects.html, let browser handle it
                  if (link.target === '_blank' || href === 'projects.html') {
                    return; // Don't intercept new-tab or projects page
                  }

                  // Allow fully qualified external links to work normally
                  if (href.startsWith("http://") || href.startsWith("https://")) {
                    return; // External link
                  }

                  // Only intercept internal hash navigation (href begins with '#')
                  if (!href.startsWith('#')) {
                    return; // Not a hash link we manage
                  }

                  e.preventDefault();

                  // For internal hash links, check if we need to reload README first
                  const id = href.slice(1);

                  // If we're not on README, load it first, then scroll to the section
                  if (currentMarkdownFile !== "README.md") {
                    loadMarkdownFile("README.md", id);
                    return;
                  }

                  // Otherwise, just scroll to the section
                  let element = document.getElementById(id);

                  // If element not found, try to find it by searching through headings
                  if (!element) {
                    const headings = document.querySelectorAll(
                      "#article h1, #article h2, #article h3, #article h4, #article h5, #article h6"
                    );
                    for (const heading of headings) {
                      const headingText = heading.textContent.trim().toLowerCase();
                      const cleanId = headingText
                        .replace(/[^a-z0-9]+/g, "-")
                        .replace(/^-+|-+$/g, "");
                      if (cleanId === id || heading.id === id) {
                        element = heading;
                        heading.id = id; // Ensure the ID is set correctly
                        break;
                      }
                    }
                  },
                });

                const html = marked.parse(md);
                const article = document.getElementById("article");
                article.innerHTML = html;

                // Add anchors to headings and small animated anchor links
                document
                  .querySelectorAll(
                    "#article h1, #article h2, #article h3, #article h4, #article h5, #article h6"
                  )
                  .forEach((h) => {
                    const id =
                      h.id ||
                      h.textContent
                        .trim()
                        .toLowerCase()
                        .replace(/[^a-z0-9]+/g, "-");
                    h.id = id;
                    const a = document.createElement("a");
                    a.className = "heading-anchor";
                    a.href = "#" + id;
                    a.title = "Link to " + h.textContent.trim();
                    a.innerHTML = "¶";
                    h.appendChild(a);
                  });
                // Function to load any markdown file
                async function loadMarkdownFile(filename, scrollToId = null) {
                  try {
                    const res = await fetch(filename);
                    if (!res.ok) throw new Error(`${filename} not found`);
                    const md = await res.text();

                    // Configure marked and highlight
                    marked.setOptions({
                      headerIds: true,
                      mangle: false,
                      highlight: function (code, lang) {
                        try {
                          return hljs.highlightAuto(code, lang ? [lang] : undefined)
                            .value;
                        } catch (e) {
                          return hljs.highlightAuto(code).value;
                        }
                      },
                    });

                    const html = marked.parse(md);
                    const article = document.getElementById("article");
                    article.innerHTML = html;

                    // Add anchors to headings
                    document
                      .querySelectorAll(
                        "#article h1, #article h2, #article h3, #article h4, #article h5, #article h6"
                      )
                      .forEach((h) => {
                        const id =
                          h.id ||
                          h.textContent
                            .trim()
                            .toLowerCase()
                            .replace(/[^a-z0-9]+/g, "-");
                        h.id = id;
                        const a = document.createElement("a");
                        a.className = "heading-anchor";
                        a.href = "#" + id;
                        a.title = "Link to " + h.textContent.trim();
                        a.innerHTML = "¶";
                        h.appendChild(a);
                      });

                    // Update current file tracker
                    currentMarkdownFile = filename;

                    // Scroll to specific section if requested, otherwise scroll to top
                    if (scrollToId) {
                      setTimeout(() => {
                        const element = document.getElementById(scrollToId);
                        if (element) {
                          element.scrollIntoView({ behavior: "smooth", block: "start" });
                          history.pushState(null, "", "#" + scrollToId);
                          element.classList.add("highlight-section");
                          setTimeout(() => element.classList.remove("highlight-section"), 1000);
                        }
                      }, 100);
                    } else {
                      window.scrollTo({ top: 0, behavior: "smooth" });
                    }

                    buildTOC();
                    initSearch(md);
                    initActiveObserver();
                    hljs.highlightAll();

                    // Update URL
                    if (!scrollToId) {
                      history.pushState(null, "", filename === "README.md" ? "./" : `?file=${filename}`);
                    }
                  } catch (err) {
                    document.getElementById("article").innerHTML =
                      `<div class="error-panel"><h2>Unable to load ${filename}</h2><p>` +
                      err.message +
                      `</p><p><a href="${filename}">Open raw ${filename}</a></p></div>`;
                  }
                }

                // Enhanced renderReadme function
                async function renderReadme() {
                  try {
                    const res = await fetch("README.md");
                    if (!res.ok) throw new Error("README.md not found");
                    const md = await res.text();

                    // Configure marked and highlight
                    marked.setOptions({
                      headerIds: true,
                      mangle: false,
                      highlight: function (code, lang) {
                        try {
                          return hljs.highlightAuto(code, lang ? [lang] : undefined)
                            .value;
                        } catch (e) {
                          return hljs.highlightAuto(code).value;
                        }
                      },
                    });

                    const html = marked.parse(md);
                    const article = document.getElementById("article");
                    article.innerHTML = html;

                    // Add anchors to headings and small animated anchor links
                    document
                      .querySelectorAll(
                        "#article h1, #article h2, #article h3, #article h4, #article h5, #article h6"
                      )
                      .forEach((h) => {
                        const id =
                          h.id ||
                          h.textContent
                            .trim()
                            .toLowerCase()
                            .replace(/[^a-z0-9]+/g, "-");
                        h.id = id;
                        const a = document.createElement("a");
                        a.className = "heading-anchor";
                        a.href = "#" + id;
                        a.title = "Link to " + h.textContent.trim();
                        a.innerHTML = "¶";
                        h.appendChild(a);
                      });

                    buildTOC();
                    initSearch(md);
                    initActiveObserver();
                    hljs.highlightAll();
                  } catch (err) {
                    document.getElementById("article").innerHTML =
                      '<div class="error-panel"><h2>Unable to load README</h2><p>' +
                      err.message +
                      '</p><p><a href="README.md">Open raw README.md</a></p></div>';
                  }
                }

                // If visiting index.html with a hash (e.g., index.html#resources), remember it
                const initialHash = window.location.hash ? window.location.hash.slice(1) : null;

                // Render README and, if there was an initial hash, scroll to that section after render
                renderReadme().then(() => {
                  if (initialHash) {
                    // If the article is already rendered, try to find the element and scroll to it
                    const el = document.getElementById(initialHash);
                    if (el) {
                      setTimeout(() => {
                        el.scrollIntoView({ behavior: 'smooth', block: 'start' });
                        history.replaceState(null, '', '#' + initialHash);
                        el.classList.add('highlight-section');
                        setTimeout(() => el.classList.remove('highlight-section'), 1000);
                      }, 120);
                    } else {
                      // If element not found, ensure loadMarkdownFile handles it by reloading README and passing id
                      loadMarkdownFile('README.md', initialHash);
                    }
                  }
                });

                // Theme toggle
                const themeToggle = document.getElementById('theme-toggle');
                const html = document.documentElement;
                const savedTheme = localStorage.getItem('theme') || 'dark';

                html.setAttribute('data-theme', savedTheme);
                themeToggle.textContent = savedTheme === 'dark' ? '🌙' : '☀️';

                themeToggle.addEventListener('click', () => {
                  const current = html.getAttribute('data-theme');
                  const next = current === 'dark' ? 'light' : 'dark';
                  html.setAttribute('data-theme', next);
                  localStorage.setItem('theme', next);
                  themeToggle.textContent = next === 'dark' ? '🌙' : '☀️';
                });
  </script>

  buildTOC();
  initSearch(md);
  initActiveObserver();
  hljs.highlightAll();
  } catch (err) {
  document.getElementById("article").innerHTML =
  '<div class="error-panel">
    <h2>Unable to load README</h2>
    <p>' +
      err.message +
      '</p>
    <p><a href="README.md">Open raw README.md</a></p>
  </div>';
  }
  }

  renderReadme();
  </script>

  <!-- Footer Section  -->
  <footer class="site-footer">
    <div class="footer-inner">
      <div class="footer-col footer-brand">
        <span class="logo-blob" aria-hidden="true"></span>
        <span class="footer-title">Hacktoberfest 2025</span>
      </div>

      <div class="footer-col">
        <h4>Quick Links</h4>
        <nav class="footer-links" aria-label="Footer navigation">
          <a href="#what-is-hacktoberfest">Overview</a>
          <a href="https://github.com/avinash201199/Hacktoberfest2025" target="_blank" rel="noopener">Projects</a>
          <a href="#resources">Resources</a>
        </nav>
      </div>
      <div class="footer-col">
        <h4>Quick Links</h4>
        <nav class="footer-links" aria-label="Footer navigation">
          <a href="#what-is-hacktoberfest">Overview</a>
          <a href="projects.html" target="_blank" rel="noopener">Projects</a>
          <a href="#resources">Resources</a>
        </nav>
      </div>
=======
      // Track the currently loaded markdown file
      let currentMarkdownFile = "README.md";

      // Handle brand/logo click to return to README
      document.querySelectorAll(".brand").forEach((brand) => {
        brand.addEventListener("click", (e) => {
          if (brand.tagName === "A") {
            e.preventDefault();
            loadMarkdownFile("README.md");
          }
        });
      });

      // Smooth scroll for nav links
      document.querySelectorAll(".nav-links a").forEach((link) => {
        link.addEventListener("click", (e) => {
          const href = link.getAttribute("href");
          
          // If link has target _blank or points to projects.html, let browser handle it
          if (link.target === '_blank' || href === 'projects.html') {
            return; // Don't intercept new-tab or projects page
          }

          // Allow fully qualified external links to work normally
            if (href.startsWith("http://") || href.startsWith("https://")) {
            return; // External link
          }

          // Only intercept internal hash navigation (href begins with '#')
          if (!href.startsWith('#')) {
            return; // Not a hash link we manage
          }

          e.preventDefault();

          // For internal hash links, check if we need to reload README first
          const id = href.slice(1);
          
          // If we're not on README, load it first, then scroll to the section
          if (currentMarkdownFile !== "README.md") {
            loadMarkdownFile("README.md", id);
            return;
          }
          
          // Otherwise, just scroll to the section
          let element = document.getElementById(id);

          // If element not found, try to find it by searching through headings
          if (!element) {
            const headings = document.querySelectorAll(
              "#article h1, #article h2, #article h3, #article h4, #article h5, #article h6"
            );
            for (const heading of headings) {
              const headingText = heading.textContent.trim().toLowerCase();
              const cleanId = headingText
                .replace(/[^a-z0-9]+/g, "-")
                .replace(/^-+|-+$/g, "");
              if (cleanId === id || heading.id === id) {
                element = heading;
                heading.id = id; // Ensure the ID is set correctly
                break;
              }
            }
          }

          if (element) {
            element.scrollIntoView({ behavior: "smooth", block: "start" });
            setTimeout(() => {
              history.pushState(null, "", "#" + id);
              element.classList.add("highlight-section");
              setTimeout(
                () => element.classList.remove("highlight-section"),
                1000
              );
            }, 100);
          } else {
            console.warn("Element not found for ID:", id);
            // Fallback: just update the URL
            history.pushState(null, "", "#" + id);
          }
        });
      });

      // Function to load any markdown file
      async function loadMarkdownFile(filename, scrollToId = null) {
        try {
          const res = await fetch(filename);
          if (!res.ok) throw new Error(`${filename} not found`);
          const md = await res.text();

          // Configure marked and highlight
          marked.setOptions({
            headerIds: true,
            mangle: false,
            highlight: function (code, lang) {
              try {
                return hljs.highlightAuto(code, lang ? [lang] : undefined)
                  .value;
              } catch (e) {
                return hljs.highlightAuto(code).value;
              }
            },
          });

          const html = marked.parse(md);
          const article = document.getElementById("article");
          article.innerHTML = html;

          // Add anchors to headings
          document
            .querySelectorAll(
              "#article h1, #article h2, #article h3, #article h4, #article h5, #article h6"
            )
            .forEach((h) => {
              const id =
                h.id ||
                h.textContent
                  .trim()
                  .toLowerCase()
                  .replace(/[^a-z0-9]+/g, "-");
              h.id = id;
              const a = document.createElement("a");
              a.className = "heading-anchor";
              a.href = "#" + id;
              a.title = "Link to " + h.textContent.trim();
              a.innerHTML = "¶";
              h.appendChild(a);
            });

          // Update current file tracker
          currentMarkdownFile = filename;

          // Scroll to specific section if requested, otherwise scroll to top
          if (scrollToId) {
            setTimeout(() => {
              const element = document.getElementById(scrollToId);
              if (element) {
                element.scrollIntoView({ behavior: "smooth", block: "start" });
                history.pushState(null, "", "#" + scrollToId);
                element.classList.add("highlight-section");
                setTimeout(() => element.classList.remove("highlight-section"), 1000);
              }
            }, 100);
          } else {
            window.scrollTo({ top: 0, behavior: "smooth" });
          }

          buildTOC();
          initSearch(md);
          initActiveObserver();
          hljs.highlightAll();

          // Update URL
          if (!scrollToId) {
            history.pushState(null, "", filename === "README.md" ? "./" : `?file=${filename}`);
          }
        } catch (err) {
          document.getElementById("article").innerHTML =
            `<div class="error-panel"><h2>Unable to load ${filename}</h2><p>` +
            err.message +
            `</p><p><a href="${filename}">Open raw ${filename}</a></p></div>`;
        }
      }

      // Enhanced renderReadme function
      async function renderReadme() {
        try {
          const res = await fetch("README.md");
          if (!res.ok) throw new Error("README.md not found");
          const md = await res.text();

          // Configure marked and highlight
          marked.setOptions({
            headerIds: true,
            mangle: false,
            highlight: function (code, lang) {
              try {
                return hljs.highlightAuto(code, lang ? [lang] : undefined)
                  .value;
              } catch (e) {
                return hljs.highlightAuto(code).value;
              }
            },
          });

          const html = marked.parse(md);
          const article = document.getElementById("article");
          article.innerHTML = html;

          // Add anchors to headings and small animated anchor links
          document
            .querySelectorAll(
              "#article h1, #article h2, #article h3, #article h4, #article h5, #article h6"
            )
            .forEach((h) => {
              const id =
                h.id ||
                h.textContent
                  .trim()
                  .toLowerCase()
                  .replace(/[^a-z0-9]+/g, "-");
              h.id = id;
              const a = document.createElement("a");
              a.className = "heading-anchor";
              a.href = "#" + id;
              a.title = "Link to " + h.textContent.trim();
              a.innerHTML = "¶";
              h.appendChild(a);
            });

          buildTOC();
          initSearch(md);
          initActiveObserver();
          hljs.highlightAll();
        } catch (err) {
          document.getElementById("article").innerHTML =
            '<div class="error-panel"><h2>Unable to load README</h2><p>' +
            err.message +
            '</p><p><a href="README.md">Open raw README.md</a></p></div>';
        }
      }

      // If visiting index.html with a hash (e.g., index.html#resources), remember it
      const initialHash = window.location.hash ? window.location.hash.slice(1) : null;

      // Render README and, if there was an initial hash, scroll to that section after render
      renderReadme().then(() => {
        if (initialHash) {
          // If the article is already rendered, try to find the element and scroll to it
          const el = document.getElementById(initialHash);
          if (el) {
            setTimeout(() => {
              el.scrollIntoView({ behavior: 'smooth', block: 'start' });
              history.replaceState(null, '', '#' + initialHash);
              el.classList.add('highlight-section');
              setTimeout(() => el.classList.remove('highlight-section'), 1000);
            }, 120);
          } else {
            // If element not found, ensure loadMarkdownFile handles it by reloading README and passing id
            loadMarkdownFile('README.md', initialHash);
          }
        }
      });

      // Theme toggle
      const themeToggle = document.getElementById('theme-toggle');
      const html = document.documentElement;
      const savedTheme = localStorage.getItem('theme') || 'dark';
      
      html.setAttribute('data-theme', savedTheme);
      themeToggle.textContent = savedTheme === 'dark' ? '🌙' : '☀️';

      themeToggle.addEventListener('click', () => {
        const current = html.getAttribute('data-theme');
        const next = current === 'dark' ? 'light' : 'dark';
        html.setAttribute('data-theme', next);
        localStorage.setItem('theme', next);
        themeToggle.textContent = next === 'dark' ? '🌙' : '☀️';
      });
    </script>

    <!-- Footer Section  -->
    <footer class="site-footer">
      <div class="footer-inner">
        <div class="footer-col footer-brand">
          <span class="logo-blob" aria-hidden="true"></span>
          <span class="footer-title">Hacktoberfest 2025</span>
        </div>

        <div class="footer-col">
          <h4>Quick Links</h4>
          <nav class="footer-links" aria-label="Footer navigation">
            <a href="#what-is-hacktoberfest">Overview</a>
            <a href="projects.html" target="_blank" rel="noopener">Projects</a>
            <a href="#resources">Resources</a>
          </nav>
        </div>
>>>>>>> d3989b37

        <div class="footer-col">
          <h4>Stay Connected</h4>
          <div class="footer-socials">
            <a
              href="https://github.com/avinash201199/Hacktoberfest2025"
              target="_blank"
              rel="noopener"
              aria-label="GitHub"
            >
              <svg
                xmlns="http://www.w3.org/2000/svg"
                width="18"
                height="18"
                viewBox="0 0 24 24"
                fill="currentColor"
                style="margin-right: 6px"
              >
                <path
                  d="M12 .297c-6.63 0-12 5.373-12 12 0 5.303 
              3.438 9.8 8.205 11.385.6.113.82-.258.82-.577 
              0-.285-.01-1.04-.015-2.04-3.338.724-4.042-1.61-4.042-1.61 
              -.546-1.385-1.333-1.754-1.333-1.754-1.09-.744.084-.729.084-.729 
              1.205.084 1.84 1.236 1.84 1.236 1.07 1.835 2.807 
              1.305 3.492.998.108-.776.418-1.305.76-1.605-2.665-.3-5.466-1.334-5.466-5.93 
              0-1.31.465-2.38 1.235-3.22-.135-.303-.54-1.523.105-3.176 
              0 0 1.005-.322 3.3 1.23a11.5 11.5 0 0 1 3-.405c1.02.005 
              2.045.138 3 .405 2.28-1.552 3.285-1.23 3.285-1.23 
              .645 1.653.24 2.873.12 3.176.765.84 1.23 1.91 
              1.23 3.22 0 4.61-2.805 5.625-5.475 
              5.92.435.375.81 1.096.81 2.22 
              0 1.606-.015 2.896-.015 3.286 
              0 .315.21.69.825.57C20.565 22.092 
              24 17.592 24 12.297c0-6.627-5.373-12-12-12"
                />
              </svg>
              GitHub
            </a>
          </div>
        </div>
      </div>

      <div class="footer-bottom">
        <p>
          <strong>Hacktoberfest 2025</strong>. Open-source & community-driven.
        </p>
      </div>
    </footer>
  </body>
</html><|MERGE_RESOLUTION|>--- conflicted
+++ resolved
@@ -51,629 +51,6 @@
         box-shadow: 0 0 15px rgba(255, 138, 101, 0.3);
       }
 
-<<<<<<< HEAD
-<head>
-  <meta charset="utf-8" />
-  <meta name="viewport" content="width=device-width,initial-scale=1" />
-  <title>Hacktoberfest 2025 — Guide</title>
-  <link rel="icon" type="image/png" href="assets/Favicon.png">
-
-  <!-- OpenGraph / Social preview -->
-  <meta property="og:title" content="How to Participate in Hacktoberfest 2025 — Guide" />
-  <meta property="og:description"
-    content="Step-by-step guide, beginner repos, best practices and resources for Hacktoberfest 2025." />
-  <meta property="og:image" content="assets/og-image.svg" />
-  <meta property="og:type" content="website" />
-  <meta name="twitter:card" content="summary_large_image" />
-
-  <link rel="stylesheet" href="assets/style.css" />
-
-  <!-- Highlight.js and Marked (CDN) -->
-  <link rel="stylesheet" href="https://cdnjs.cloudflare.com/ajax/libs/highlight.js/11.8.0/styles/github-dark.min.css" />
-  <script src="https://cdnjs.cloudflare.com/ajax/libs/marked/5.1.1/marked.min.js"></script>
-  <script src="https://cdnjs.cloudflare.com/ajax/libs/highlight.js/11.8.0/highlight.min.js"></script>
-
-  <style>
-    /* --- START: Dark/Light Mode Implementation --- */
-
-
-    /*
-  Updated theme-aware CSS (dark + light) for your site.
-  - Consolidates variables so toggling `body.light-mode` updates the whole UI.
-  - Removes hard-coded colours and maps components to variables.
-  - Improved responsive behaviour for sidebar/content/footer.
-  - Smooth transitions and accessible focus states.
-
-  Usage:
-  - Replace your existing CSS file with this file (or merge sensibly).
-  - Keep your JS toggle to add/remove `body.light-mode` (see JS snippet in chat).
-*/
-
-    /* ---------- Root variables (dark theme defaults) ---------- */
-    :root {
-      /* Accents */
-      --accent-orange: #ff8a65;
-      /* primary accent */
-      --accent-purple: #9b59b6;
-      /* secondary accent */
-      --accent-dark: #183153;
-      /* deep/nav tint */
-
-      /* Surfaces & layout */
-      --bg: #071126;
-      /* page background */
-      --surface: rgba(24, 49, 83, 0.95);
-      /* panels, sidebar */
-      --glass: rgba(255, 255, 255, 0.02);
-      /* glassy overlay */
-      --code-bg: rgba(0, 0, 0, 0.32);
-      --input-bg: rgba(255, 255, 255, 0.06);
-
-      /* Text & borders */
-      --text: #ffffff;
-      --muted: #9fb1c7;
-      --on-accent: #ffffff;
-      --border: rgba(255, 255, 255, 0.08);
-
-      /* Nav / footer backgrounds (can hold gradients) */
-      --nav-bg: linear-gradient(135deg, var(--accent-dark), var(--accent-purple));
-      --footer-start: rgba(24, 49, 83, 0.96);
-      --footer-end: rgba(155, 89, 182, 0.92);
-
-      /* Shadows */
-      --shadow: rgba(0, 0, 0, 0.25);
-      --soft-shadow: 0 8px 32px rgba(0, 0, 0, 0.12);
-
-      /* spacing */
-      --spacing-sm: 0.5rem;
-      --spacing-md: 1rem;
-      --spacing-lg: 2rem;
-
-      /* small helpers */
-      --radius-lg: 20px;
-      --radius-pill: 50px;
-    }
-
-    /* ---------- Light mode overrides ---------- */
-    body.light-mode {
-      --accent-orange: #f97316;
-      --accent-purple: #8a5cf684;
-      --accent-dark: #eaf3ff;
-      /* lighter/nav tint for subtle gradients */
-
-      --bg: #eecbff4f;
-      /* page background */
-      --surface: #ffffff;
-      /* panels */
-      --glass: rgba(0, 0, 0, 0.02);
-      /* subtle glass effect preserved */
-      --code-bg: #f3f4f6;
-      --input-bg: #fff;
-
-      --text: #111827;
-      /* body text in light mode */
-      --muted: #6b7280;
-      --on-accent: #ffffff;
-      --border: #d1d5db;
-
-      --nav-bg: linear-gradient(135deg, var(--accent-dark), var(--accent-purple));
-      --footer-start: #ffffff;
-      --footer-end: #f8f6ff;
-
-      --shadow: rgba(16, 24, 40, 0.06);
-      --soft-shadow: 0 10px 30px rgba(16, 24, 40, 0.06);
-    }
-
-    /* Backwards compatibility aliases (your previous --hf-* vars) */
-    :root {
-      --hf-orange: var(--accent-orange);
-      --hf-purple: var(--accent-purple);
-      --hf-dark: var(--accent-dark);
-      --hf-light: var(--on-accent);
-    }
-
-    /* ---------- Global styles ---------- */
-    * {
-      box-sizing: border-box
-    }
-
-    html,
-    body {
-      height: 100%;
-    }
-
-    body {
-      margin: 0;
-      font-family: Inter, system-ui, -apple-system, 'Segoe UI', Roboto, 'Helvetica Neue', Arial;
-      background: var(--bg);
-      color: var(--text);
-      -webkit-font-smoothing: antialiased;
-      -moz-osx-font-smoothing: grayscale;
-      transition: background 0.35s ease, color 0.35s ease;
-    }
-
-    /* Ensure many surface elements transition when theme changes */
-    body,
-    .topnav,
-    .sidebar,
-    .content-inner,
-    input,
-    button,
-    a,
-    .site-footer {
-      transition: background-color 0.35s ease, color 0.35s ease, border-color 0.35s ease, box-shadow 0.35s ease;
-    }
-
-    a {
-      color: var(--accent-orange);
-    }
-
-    /* Focus states (accessibility) */
-    :focus {
-      outline: none
-    }
-
-    :focus-visible {
-      outline: 3px solid color-mix(in srgb, var(--accent-orange) 20%, var(--text));
-      outline-offset: 3px
-    }
-
-    /* ---------- Top navigation ---------- */
-    .topnav {
-      background: var(--nav-bg);
-      color: var(--on-accent);
-      padding: calc(var(--spacing-md) - 0.1rem) var(--spacing-lg);
-      position: sticky;
-      top: 0;
-      z-index: 1000;
-      box-shadow: 0 4px 18px var(--shadow);
-    }
-
-    .topnav-inner {
-      display: flex;
-      align-items: center;
-      justify-content: space-between;
-      gap: 1rem
-    }
-
-    .nav-links {
-      display: flex;
-      gap: 1.25rem;
-      align-items: center
-    }
-
-    .nav-links a {
-      color: var(--on-accent);
-      text-decoration: none;
-      padding: 0.35rem 0.65rem;
-      border-radius: 8px
-    }
-
-    .nav-links a:hover {
-      color: var(--accent-orange)
-    }
-
-    .nav-actions {
-      display: flex;
-      gap: 1rem;
-      align-items: center
-    }
-
-    .nav-btn {
-      background: none;
-      border: none;
-      color: var(--muted);
-      font-size: 1.05rem;
-      cursor: pointer;
-      padding: 0.35rem;
-      border-radius: 8px
-    }
-
-    .nav-btn:hover {
-      color: var(--on-accent)
-    }
-
-    .nav-cta {
-      background: linear-gradient(135deg, var(--accent-orange), var(--accent-purple));
-      padding: 0.7rem 1.25rem;
-      border-radius: var(--radius-pill);
-      color: var(--on-accent);
-      text-decoration: none;
-      display: inline-flex;
-      align-items: center;
-      gap: 0.5rem;
-      box-shadow: var(--soft-shadow);
-    }
-
-    .nav-cta:hover {
-      transform: translateY(-3px)
-    }
-
-    /* ---------- Layout: sidebar + content ---------- */
-    .app-shell {
-      display: flex;
-      gap: 1.5rem;
-      align-items: flex-start
-    }
-
-    /* Sidebar */
-    .sidebar {
-      width: 260px;
-      min-width: 80px;
-      background: var(--surface);
-      color: var(--text);
-      border-radius: 12px;
-      padding: 1rem;
-      box-shadow: var(--soft-shadow);
-      position: sticky;
-      top: 76px;
-      height: calc(100vh - 96px);
-      overflow: auto;
-    }
-
-    /* collapsed variant */
-    .sidebar.collapsed {
-      width: 80px
-    }
-
-    .sidebar .brand {
-      display: flex;
-      align-items: center;
-      gap: 0.6rem
-    }
-
-    .sidebar .logo-blob {
-      width: 2.1em;
-      height: 2.1em;
-      border-radius: 50%;
-      background: linear-gradient(135deg, var(--accent-orange), var(--accent-purple));
-      box-shadow: 0 0 18px color-mix(in srgb, var(--accent-orange) 30%, transparent)
-    }
-
-    .sidebar .brand .brand-text {
-      font-weight: 700
-    }
-
-    /* Hide or adjust items when collapsed */
-    .sidebar.collapsed .brand-text,
-    .sidebar.collapsed #toc,
-    .sidebar.collapsed .search-wrapper,
-    .sidebar.collapsed .sidebar-footer,
-    .sidebar.collapsed .nav-cta {
-      display: none
-    }
-
-    /* content area */
-    .content {
-      flex: 1;
-      padding: var(--spacing-lg);
-      min-height: calc(100vh - 120px);
-    }
-
-    .content-inner {
-      max-width: 1200px;
-      margin: 0 auto;
-      background: linear-gradient(180deg, color-mix(in srgb, var(--surface) 80%, transparent), transparent);
-      backdrop-filter: blur(8px);
-      border-radius: var(--radius-lg);
-      padding: var(--spacing-lg);
-      box-shadow: var(--soft-shadow);
-    }
-
-    /* minor decors */
-    .bg-decor {
-      position: absolute;
-      inset: 0;
-      z-index: 0;
-      pointer-events: none
-    }
-
-    .bg-decor svg {
-      opacity: 0.06;
-      transform-origin: center;
-      animation: float 8s ease-in-out infinite
-    }
-
-    /* ---------- Search wrapper ---------- */
-    .search-wrapper {
-      position: relative;
-      max-width: 600px;
-      margin: var(--spacing-md) auto
-    }
-
-    .search-wrapper input {
-      width: 100%;
-      padding: 1rem 3rem 1rem 1.25rem;
-      border-radius: 50px;
-      border: 1px solid var(--border);
-      background: var(--input-bg);
-      color: var(--text);
-      font-size: 1.05rem;
-    }
-
-    .search-wrapper input:focus {
-      box-shadow: 0 6px 30px color-mix(in srgb, var(--accent-purple) 16%, transparent);
-      border-color: var(--accent-purple)
-    }
-
-    .search-ico {
-      position: absolute;
-      right: 1.2rem;
-      top: 50%;
-      transform: translateY(-50%);
-      opacity: 0.8
-    }
-
-    /* ---------- Article/readable content ---------- */
-    #article {
-      font-size: 16px;
-      line-height: 1.75;
-      color: var(--text);
-      max-width: 880px;
-      margin: 0 auto
-    }
-
-    #article h1 {
-      font-size: 2.4rem;
-      margin: 1.6rem 0;
-      background: linear-gradient(90deg, var(--accent-orange), var(--accent-purple));
-      background-clip: text;
-      -webkit-background-clip: text;
-      -webkit-text-fill-color: transparent
-    }
-
-    #article h2 {
-      font-size: 1.6rem;
-      margin: 1.2rem 0
-    }
-
-    #article p {
-      color: var(--muted);
-      margin-bottom: 1rem
-    }
-
-    #article code {
-      background: color-mix(in srgb, var(--accent-purple) 10%, var(--surface));
-      padding: 0.18em 0.4em;
-      border-radius: 4px
-    }
-
-    #article pre {
-      background: var(--code-bg);
-      padding: 1rem;
-      border-radius: 8px;
-      overflow: auto
-    }
-
-    #article table {
-      width: 100%;
-      border-collapse: collapse;
-      margin: 1rem 0
-    }
-
-    #article th,
-    #article td {
-      padding: 0.75rem;
-      border: 1px solid var(--border);
-      background: color-mix(in srgb, var(--surface) 70%, transparent)
-    }
-
-    #article th {
-      background: color-mix(in srgb, var(--accent-purple) 8%, var(--surface));
-      color: var(--accent-orange)
-    }
-
-    /* ---------- Resources cards/grid ---------- */
-    .resources-section {
-      padding: var(--spacing-lg) 0;
-      margin: var(--spacing-lg) 0
-    }
-
-    .resources-grid {
-      display: grid;
-      grid-template-columns: repeat(auto-fit, minmax(280px, 1fr));
-      gap: var(--spacing-lg)
-    }
-
-    .resource-category {
-      background: var(--glass);
-      border: 1px solid var(--border);
-      padding: var(--spacing-lg);
-      border-radius: 12px
-    }
-
-    .resource-category:hover {
-      transform: translateY(-6px);
-      box-shadow: 0 14px 40px color-mix(in srgb, var(--accent-purple) 12%, transparent)
-    }
-
-    .resource-title {
-      font-weight: 600
-    }
-
-    /* ---------- Footer ---------- */
-    .site-footer {
-      background: linear-gradient(135deg, var(--footer-start), var(--footer-end));
-      color: var(--text);
-      padding: var(--spacing-lg) 0;
-      margin-top: var(--spacing-lg);
-      box-shadow: 0 -10px 30px var(--shadow);
-      border-top: 1px solid var(--border);
-      position: relative;
-      overflow: hidden;
-    }
-
-    .site-footer::before {
-      content: "";
-      position: absolute;
-      top: 0;
-      left: 0;
-      right: 0;
-      bottom: 0;
-      background: radial-gradient(circle at top left, var(--accent-purple) 0%, transparent 60%),
-        radial-gradient(circle at bottom right, var(--accent-orange) 0%, transparent 60%);
-      opacity: 0.1;
-    }
-
-    .footer-inner {
-      max-width: 1200px;
-      margin: 0 auto;
-      padding: 0 var(--spacing-lg);
-      display: grid;
-      grid-template-columns: repeat(auto-fit, minmax(220px, 1fr));
-      gap: var(--spacing-lg);
-      position: relative;
-      z-index: 2;
-    }
-
-    .footer-col h4 {
-      color: var(--accent-orange);
-      font-weight: 700;
-      margin-bottom: var(--spacing-sm);
-    }
-
-    .footer-links a {
-      display: block;
-      color: color-mix(in srgb, var(--text) 80%, transparent);
-      text-decoration: none;
-      margin-bottom: 0.4rem;
-      transition: all 0.25s ease;
-    }
-
-    .footer-links a:hover {
-      color: var(--accent-purple);
-      transform: translateX(5px);
-    }
-
-    .footer-socials a {
-      display: inline-flex;
-      align-items: center;
-      color: var(--text);
-      text-decoration: none;
-      font-weight: 500;
-      transition: color 0.3s ease, transform 0.3s ease;
-    }
-
-    .footer-socials a:hover {
-      color: var(--accent-orange);
-      transform: translateY(-2px);
-    }
-
-    .footer-brand {
-      display: flex;
-      align-items: center;
-      gap: 0.6rem;
-    }
-
-    .footer-brand .logo-blob {
-      width: 2.2em;
-      height: 2.2em;
-      border-radius: 50%;
-      background: linear-gradient(135deg, var(--accent-orange), var(--accent-purple));
-      box-shadow: 0 0 20px color-mix(in srgb, var(--accent-purple) 40%, transparent);
-    }
-
-    .footer-title {
-      font-weight: 700;
-      font-size: 1.15rem;
-    }
-
-    .footer-bottom {
-      text-align: center;
-      border-top: 1px solid var(--border);
-      padding-top: var(--spacing-sm);
-      color: color-mix(in srgb, var(--text) 80%, transparent);
-      font-size: 0.95rem;
-      position: relative;
-      z-index: 2;
-    }
-
-    /* Light mode adjustment for a subtle purple theme */
-    body.light-mode .site-footer {
-      background: linear-gradient(135deg, #f9f7ff, #ece9ff);
-      color: #1e1b4b;
-    }
-
-    body.light-mode .footer-col h4 {
-      color: #7c3aed;
-    }
-
-    body.light-mode .footer-links a:hover {
-      color: #a855f7;
-    }
-
-    body.light-mode .footer-socials a:hover {
-      color: #7c3aed;
-    }
-
-    /* ---------- UI micro-interactions ---------- */
-    .logo-blob {
-      display: inline-block;
-      width: 2em;
-      height: 2em;
-      margin-right: 0.5em;
-      background: linear-gradient(135deg, var(--accent-orange), var(--accent-purple));
-      border-radius: 50%;
-      box-shadow: 0 0 18px color-mix(in srgb, var(--accent-orange) 30%, transparent);
-      animation: blob 2.5s infinite ease-in-out
-    }
-
-    @keyframes blob {
-
-      0%,
-      100% {
-        transform: scale(1)
-      }
-
-      50% {
-        transform: scale(1.08)
-      }
-    }
-
-    .site::after {
-      content: '';
-      position: absolute;
-      left: 0;
-      right: 0;
-      top: 0;
-      height: 4px;
-      background: linear-gradient(90deg, transparent, color-mix(in srgb, var(--on-accent) 40%, transparent), transparent);
-      z-index: 1;
-      animation: shine 1.8s infinite
-    }
-
-    @keyframes shine {
-      0% {
-        background-position: -200% 0
-      }
-
-      100% {
-        background-position: 200% 0
-      }
-    }
-
-    @keyframes float {
-
-      0%,
-      100% {
-        transform: translateY(-50%) scale(1)
-      }
-
-      50% {
-        transform: translateY(-50%) scale(1.04)
-      }
-    }
-
-    /* Utilities */
-    .fade-in {
-      animation: fadeIn .8s ease-out forwards
-    }
-
-    @keyframes fadeIn {
-      from {
-        opacity: 0;
-        transform: translateY(20px)
-=======
       @keyframes blob {
         0%,
         100% {
@@ -682,7 +59,6 @@
         50% {
           transform: scale(1.1);
         }
->>>>>>> d3989b37
       }
 
       .brand {
@@ -777,11 +153,7 @@
 
       .nav-links a {
         position: relative;
-<<<<<<< HEAD
-        order: 2 padding: 0.5rem 1rem;
-=======
         padding: 0.5rem 1rem;
->>>>>>> d3989b37
         color: var(--hf-light);
         text-decoration: none;
         transition: all 0.3s ease;
@@ -890,55 +262,6 @@
       }
 
       #article h1 {
-<<<<<<< HEAD
-        font-size: 1.9rem
-      }
-    }
-
-    /* ---------- Small helpers for light-mode tweaks ---------- */
-    body.light-mode .nav-links a {
-      color: var(--text)
-    }
-
-    body.light-mode .sidebar {
-      box-shadow: var(--soft-shadow)
-    }
-
-    body.light-mode #article p {
-      color: var(--muted)
-    }
-
-    /* End of file */
-  </style>
-</head>
-
-<body>
-  <a href="#content" class="skip-link">Skip to main content</a>
-  <header class="topnav" role="banner">
-    <div class="topnav-inner">
-      <a class="brand" href="./" title="Home"><span class="logo-blob" aria-hidden="true"></span><span
-          class="brand-text">Hacktoberfest 2025</span></a>
-
-      <nav class="nav-links" aria-label="Main navigation">
-        <a href="#what-is-hacktoberfest">Overview</a>
-        <a href="#my-beginners-friendly-repos-to-contribute">Projects</a>
-        <a href="#how-to-participate">How To</a>
-        <a href="#resources">Resources</a>
-      </nav>
-
-      <div class="nav-actions">
-        <button id="nav-search-btn" class="nav-btn" title="Search (/)" aria-label="Open search">
-          🔎
-        </button>
-        <a class="nav-cta" href="https://github.com/avinash201199/Hacktoberfest2025" target="_blank"
-          rel="noopener">GitHub</a>
-        <button id="hamburger" class="nav-btn" aria-label="Toggle sidebar menu" aria-expanded="false">
-          ☰
-        </button>
-        <button id="theme-toggle" class="nav-btn" aria-label="Toggle between dark and light mode">
-        </button>
-=======
->>>>>>> d3989b37
         font-size: 2.5rem;
         margin: 2rem 0 1.5rem;
         color: var(--hf-orange);
@@ -1496,9 +819,6 @@
               </div>
             </div>
       </div>
-<<<<<<< HEAD
-  </header>
-=======
     </header>
 
     <div class="site">
@@ -1509,7 +829,6 @@
             ><span class="brand-text">Hacktoberfest 2025</span></a
           >
         </div>
->>>>>>> d3989b37
 
         <div class="search-wrapper">
           <input
@@ -1528,42 +847,6 @@
           <div class="toc-empty">Loading contents…</div>
         </nav>
 
-<<<<<<< HEAD
-      <nav id="toc" class="toc">
-        <div class="toc-empty">Loading contents…</div>
-      </nav>
-
-      <button id="toc-toggle" class="toc-toggle" aria-expanded="true" aria-controls="toc"
-        aria-label="Toggle table of contents">Hide</button>
-
-      <footer class="sidebar-footer">
-        <a class="btn" href="README.md">View raw README</a>
-      </footer>
-    </aside>
-
-    <!-- Show sidebar button (appears when sidebar is collapsed) -->
-    <button id="show-sidebar-btn" class="show-sidebar-btn" aria-label="Show sidebar" title="Show sidebar"></button>
-
-    <main class="content" id="content" role="main">
-      <div class="bg-decor" aria-hidden="true">
-        <svg viewBox="0 0 100 100" preserveAspectRatio="none">
-          <defs>
-            <linearGradient id="grad" x1="0%" y1="0%" x2="100%" y2="100%">
-              <stop offset="0%" style="stop-color: var(--hf-purple); stop-opacity: 0.1" />
-              <stop offset="100%" style="stop-color: var(--hf-orange); stop-opacity: 0.1" />
-            </linearGradient>
-          </defs>
-          <path d="M0,0 L100,0 L100,100 L0,100 Z" fill="url(#grad)" />
-        </svg>
-      </div>
-      <div class="content-inner fade-in">
-        <article id="article">
-          <h1 class="loading-title">Loading README.md…</h1>
-        </article>
-      </div>
-    </main>
-  </div>
-=======
         <button
           id="toc-toggle"
           class="toc-toggle"
@@ -1611,7 +894,6 @@
         </div>
       </main>
     </div>
->>>>>>> d3989b37
 
     <noscript>
       <div
@@ -1850,45 +1132,6 @@
           showBtn.classList.remove("visible");
         }
       });
-<<<<<<< HEAD
-    document.getElementById('hamburger').addEventListener('click', () => {
-  const sidebar = document.getElementById('sidebar');
-  const showBtn = document.getElementById('show-sidebar-btn');
-  const tocToggle = document.getElementById('toc-toggle');
-  const hamburger = document.getElementById('hamburger');
-  
-  const expanded = sidebar.classList.toggle('collapsed');
-  
-  // Update ARIA state for hamburger button
-  hamburger.setAttribute('aria-expanded', String(!expanded));
-  
-  // Update show button visibility
-  if (expanded) {
-    showBtn.classList.add('visible');
-  } else {
-    showBtn.classList.remove('visible');
-  }
-  
-  // Update TOC toggle text
-  tocToggle.textContent = expanded ? 'Show' : 'Hide';
-  tocToggle.setAttribute('aria-expanded', String(!expanded));
-});
-
-
-    // Auto-collapse sidebar on mobile and handle window resize
-    function handleSidebarResponsiveness() {
-      const sidebar = document.getElementById("sidebar");
-      const showBtn = document.getElementById("show-sidebar-btn");
-      const tocToggle = document.getElementById("toc-toggle");
-      const isMobile = window.innerWidth <= 900;
-
-      if (isMobile) {
-        sidebar.classList.add("collapsed");
-        showBtn.classList.add("visible");
-        tocToggle.textContent = "Show";
-        tocToggle.setAttribute("aria-expanded", "false");
-      } else {
-=======
 
       // Show sidebar button functionality
       document.getElementById("show-sidebar-btn").addEventListener("click", () => {
@@ -1896,7 +1139,6 @@
         const showBtn = document.getElementById("show-sidebar-btn");
         const tocToggle = document.getElementById("toc-toggle");
         
->>>>>>> d3989b37
         sidebar.classList.remove("collapsed");
         showBtn.classList.remove("visible");
         tocToggle.textContent = "Hide";
@@ -1989,319 +1231,6 @@
         }
       });
 
-<<<<<<< HEAD
-              // Track the currently loaded markdown file
-              let currentMarkdownFile = "README.md";
-
-              // Handle brand/logo click to return to README
-              document.querySelectorAll(".brand").forEach((brand) => {
-                brand.addEventListener("click", (e) => {
-                  if (brand.tagName === "A") {
-                    e.preventDefault();
-                    loadMarkdownFile("README.md");
-                  }
-                });
-              });
-
-              // Smooth scroll for nav links
-              document.querySelectorAll(".nav-links a").forEach((link) => {
-                link.addEventListener("click", (e) => {
-                  const href = link.getAttribute("href");
-
-                  // If link has target _blank or points to projects.html, let browser handle it
-                  if (link.target === '_blank' || href === 'projects.html') {
-                    return; // Don't intercept new-tab or projects page
-                  }
-
-                  // Allow fully qualified external links to work normally
-                  if (href.startsWith("http://") || href.startsWith("https://")) {
-                    return; // External link
-                  }
-
-                  // Only intercept internal hash navigation (href begins with '#')
-                  if (!href.startsWith('#')) {
-                    return; // Not a hash link we manage
-                  }
-
-                  e.preventDefault();
-
-                  // For internal hash links, check if we need to reload README first
-                  const id = href.slice(1);
-
-                  // If we're not on README, load it first, then scroll to the section
-                  if (currentMarkdownFile !== "README.md") {
-                    loadMarkdownFile("README.md", id);
-                    return;
-                  }
-
-                  // Otherwise, just scroll to the section
-                  let element = document.getElementById(id);
-
-                  // If element not found, try to find it by searching through headings
-                  if (!element) {
-                    const headings = document.querySelectorAll(
-                      "#article h1, #article h2, #article h3, #article h4, #article h5, #article h6"
-                    );
-                    for (const heading of headings) {
-                      const headingText = heading.textContent.trim().toLowerCase();
-                      const cleanId = headingText
-                        .replace(/[^a-z0-9]+/g, "-")
-                        .replace(/^-+|-+$/g, "");
-                      if (cleanId === id || heading.id === id) {
-                        element = heading;
-                        heading.id = id; // Ensure the ID is set correctly
-                        break;
-                      }
-                    }
-                  },
-                });
-
-                const html = marked.parse(md);
-                const article = document.getElementById("article");
-                article.innerHTML = html;
-
-                // Add anchors to headings and small animated anchor links
-                document
-                  .querySelectorAll(
-                    "#article h1, #article h2, #article h3, #article h4, #article h5, #article h6"
-                  )
-                  .forEach((h) => {
-                    const id =
-                      h.id ||
-                      h.textContent
-                        .trim()
-                        .toLowerCase()
-                        .replace(/[^a-z0-9]+/g, "-");
-                    h.id = id;
-                    const a = document.createElement("a");
-                    a.className = "heading-anchor";
-                    a.href = "#" + id;
-                    a.title = "Link to " + h.textContent.trim();
-                    a.innerHTML = "¶";
-                    h.appendChild(a);
-                  });
-                // Function to load any markdown file
-                async function loadMarkdownFile(filename, scrollToId = null) {
-                  try {
-                    const res = await fetch(filename);
-                    if (!res.ok) throw new Error(`${filename} not found`);
-                    const md = await res.text();
-
-                    // Configure marked and highlight
-                    marked.setOptions({
-                      headerIds: true,
-                      mangle: false,
-                      highlight: function (code, lang) {
-                        try {
-                          return hljs.highlightAuto(code, lang ? [lang] : undefined)
-                            .value;
-                        } catch (e) {
-                          return hljs.highlightAuto(code).value;
-                        }
-                      },
-                    });
-
-                    const html = marked.parse(md);
-                    const article = document.getElementById("article");
-                    article.innerHTML = html;
-
-                    // Add anchors to headings
-                    document
-                      .querySelectorAll(
-                        "#article h1, #article h2, #article h3, #article h4, #article h5, #article h6"
-                      )
-                      .forEach((h) => {
-                        const id =
-                          h.id ||
-                          h.textContent
-                            .trim()
-                            .toLowerCase()
-                            .replace(/[^a-z0-9]+/g, "-");
-                        h.id = id;
-                        const a = document.createElement("a");
-                        a.className = "heading-anchor";
-                        a.href = "#" + id;
-                        a.title = "Link to " + h.textContent.trim();
-                        a.innerHTML = "¶";
-                        h.appendChild(a);
-                      });
-
-                    // Update current file tracker
-                    currentMarkdownFile = filename;
-
-                    // Scroll to specific section if requested, otherwise scroll to top
-                    if (scrollToId) {
-                      setTimeout(() => {
-                        const element = document.getElementById(scrollToId);
-                        if (element) {
-                          element.scrollIntoView({ behavior: "smooth", block: "start" });
-                          history.pushState(null, "", "#" + scrollToId);
-                          element.classList.add("highlight-section");
-                          setTimeout(() => element.classList.remove("highlight-section"), 1000);
-                        }
-                      }, 100);
-                    } else {
-                      window.scrollTo({ top: 0, behavior: "smooth" });
-                    }
-
-                    buildTOC();
-                    initSearch(md);
-                    initActiveObserver();
-                    hljs.highlightAll();
-
-                    // Update URL
-                    if (!scrollToId) {
-                      history.pushState(null, "", filename === "README.md" ? "./" : `?file=${filename}`);
-                    }
-                  } catch (err) {
-                    document.getElementById("article").innerHTML =
-                      `<div class="error-panel"><h2>Unable to load ${filename}</h2><p>` +
-                      err.message +
-                      `</p><p><a href="${filename}">Open raw ${filename}</a></p></div>`;
-                  }
-                }
-
-                // Enhanced renderReadme function
-                async function renderReadme() {
-                  try {
-                    const res = await fetch("README.md");
-                    if (!res.ok) throw new Error("README.md not found");
-                    const md = await res.text();
-
-                    // Configure marked and highlight
-                    marked.setOptions({
-                      headerIds: true,
-                      mangle: false,
-                      highlight: function (code, lang) {
-                        try {
-                          return hljs.highlightAuto(code, lang ? [lang] : undefined)
-                            .value;
-                        } catch (e) {
-                          return hljs.highlightAuto(code).value;
-                        }
-                      },
-                    });
-
-                    const html = marked.parse(md);
-                    const article = document.getElementById("article");
-                    article.innerHTML = html;
-
-                    // Add anchors to headings and small animated anchor links
-                    document
-                      .querySelectorAll(
-                        "#article h1, #article h2, #article h3, #article h4, #article h5, #article h6"
-                      )
-                      .forEach((h) => {
-                        const id =
-                          h.id ||
-                          h.textContent
-                            .trim()
-                            .toLowerCase()
-                            .replace(/[^a-z0-9]+/g, "-");
-                        h.id = id;
-                        const a = document.createElement("a");
-                        a.className = "heading-anchor";
-                        a.href = "#" + id;
-                        a.title = "Link to " + h.textContent.trim();
-                        a.innerHTML = "¶";
-                        h.appendChild(a);
-                      });
-
-                    buildTOC();
-                    initSearch(md);
-                    initActiveObserver();
-                    hljs.highlightAll();
-                  } catch (err) {
-                    document.getElementById("article").innerHTML =
-                      '<div class="error-panel"><h2>Unable to load README</h2><p>' +
-                      err.message +
-                      '</p><p><a href="README.md">Open raw README.md</a></p></div>';
-                  }
-                }
-
-                // If visiting index.html with a hash (e.g., index.html#resources), remember it
-                const initialHash = window.location.hash ? window.location.hash.slice(1) : null;
-
-                // Render README and, if there was an initial hash, scroll to that section after render
-                renderReadme().then(() => {
-                  if (initialHash) {
-                    // If the article is already rendered, try to find the element and scroll to it
-                    const el = document.getElementById(initialHash);
-                    if (el) {
-                      setTimeout(() => {
-                        el.scrollIntoView({ behavior: 'smooth', block: 'start' });
-                        history.replaceState(null, '', '#' + initialHash);
-                        el.classList.add('highlight-section');
-                        setTimeout(() => el.classList.remove('highlight-section'), 1000);
-                      }, 120);
-                    } else {
-                      // If element not found, ensure loadMarkdownFile handles it by reloading README and passing id
-                      loadMarkdownFile('README.md', initialHash);
-                    }
-                  }
-                });
-
-                // Theme toggle
-                const themeToggle = document.getElementById('theme-toggle');
-                const html = document.documentElement;
-                const savedTheme = localStorage.getItem('theme') || 'dark';
-
-                html.setAttribute('data-theme', savedTheme);
-                themeToggle.textContent = savedTheme === 'dark' ? '🌙' : '☀️';
-
-                themeToggle.addEventListener('click', () => {
-                  const current = html.getAttribute('data-theme');
-                  const next = current === 'dark' ? 'light' : 'dark';
-                  html.setAttribute('data-theme', next);
-                  localStorage.setItem('theme', next);
-                  themeToggle.textContent = next === 'dark' ? '🌙' : '☀️';
-                });
-  </script>
-
-  buildTOC();
-  initSearch(md);
-  initActiveObserver();
-  hljs.highlightAll();
-  } catch (err) {
-  document.getElementById("article").innerHTML =
-  '<div class="error-panel">
-    <h2>Unable to load README</h2>
-    <p>' +
-      err.message +
-      '</p>
-    <p><a href="README.md">Open raw README.md</a></p>
-  </div>';
-  }
-  }
-
-  renderReadme();
-  </script>
-
-  <!-- Footer Section  -->
-  <footer class="site-footer">
-    <div class="footer-inner">
-      <div class="footer-col footer-brand">
-        <span class="logo-blob" aria-hidden="true"></span>
-        <span class="footer-title">Hacktoberfest 2025</span>
-      </div>
-
-      <div class="footer-col">
-        <h4>Quick Links</h4>
-        <nav class="footer-links" aria-label="Footer navigation">
-          <a href="#what-is-hacktoberfest">Overview</a>
-          <a href="https://github.com/avinash201199/Hacktoberfest2025" target="_blank" rel="noopener">Projects</a>
-          <a href="#resources">Resources</a>
-        </nav>
-      </div>
-      <div class="footer-col">
-        <h4>Quick Links</h4>
-        <nav class="footer-links" aria-label="Footer navigation">
-          <a href="#what-is-hacktoberfest">Overview</a>
-          <a href="projects.html" target="_blank" rel="noopener">Projects</a>
-          <a href="#resources">Resources</a>
-        </nav>
-      </div>
-=======
       // Track the currently loaded markdown file
       let currentMarkdownFile = "README.md";
 
@@ -2579,7 +1508,6 @@
             <a href="#resources">Resources</a>
           </nav>
         </div>
->>>>>>> d3989b37
 
         <div class="footer-col">
           <h4>Stay Connected</h4>
